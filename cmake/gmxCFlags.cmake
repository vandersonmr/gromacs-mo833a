#
# This file is part of the GROMACS molecular simulation package.
#
# Copyright (c) 2009,2010,2011,2012,2013,2014, by the GROMACS development team, led by
# Mark Abraham, David van der Spoel, Berk Hess, and Erik Lindahl,
# and including many others, as listed in the AUTHORS file in the
# top-level source directory and at http://www.gromacs.org.
#
# GROMACS is free software; you can redistribute it and/or
# modify it under the terms of the GNU Lesser General Public License
# as published by the Free Software Foundation; either version 2.1
# of the License, or (at your option) any later version.
#
# GROMACS is distributed in the hope that it will be useful,
# but WITHOUT ANY WARRANTY; without even the implied warranty of
# MERCHANTABILITY or FITNESS FOR A PARTICULAR PURPOSE.  See the GNU
# Lesser General Public License for more details.
#
# You should have received a copy of the GNU Lesser General Public
# License along with GROMACS; if not, see
# http://www.gnu.org/licenses, or write to the Free Software Foundation,
# Inc., 51 Franklin Street, Fifth Floor, Boston, MA  02110-1301  USA.
#
# If you want to redistribute modifications to GROMACS, please
# consider that scientific software is very special. Version
# control is crucial - bugs must be traceable. We will be happy to
# consider code for inclusion in the official distribution, but
# derived work must not be called official GROMACS. Details are found
# in the README & COPYING files - if they are missing, get the
# official version at http://www.gromacs.org.
#
# To help us fund GROMACS development, we humbly ask that you cite
# the research papers on the package. Check out http://www.gromacs.org.

# Test C flags FLAGS, and set VARIABLE to true if the work. Also add the
# flags to CFLAGSVAR.
MACRO(GMX_TEST_CFLAG VARIABLE FLAGS CFLAGSVAR)
    IF(NOT DEFINED ${VARIABLE})
        CHECK_C_COMPILER_FLAG("${FLAGS}" ${VARIABLE})
    ENDIF()
    IF (${VARIABLE})
        SET (${CFLAGSVAR} "${FLAGS} ${${CFLAGSVAR}}")
    ENDIF ()
ENDMACRO(GMX_TEST_CFLAG VARIABLE FLAGS CFLAGSVAR)

# Test C++ flags FLAGS, and set VARIABLE to true if the work. Also add the
# flags to CXXFLAGSVAR.
MACRO(GMX_TEST_CXXFLAG VARIABLE FLAGS CXXFLAGSVAR)
    IF(NOT DEFINED ${VARIABLE})
        CHECK_CXX_COMPILER_FLAG("${FLAGS}" ${VARIABLE})
    ENDIF()
    IF (${VARIABLE})
        SET (${CXXFLAGSVAR} "${FLAGS} ${${CXXFLAGSVAR}}")
    ENDIF ()
ENDMACRO(GMX_TEST_CXXFLAG VARIABLE FLAGS CXXFLAGSVAR)

# Set the real CMake variables for compiler flags. This should be a function
# so we can have proper local variables while avoiding duplicating code.
function(gmx_set_cmake_compiler_flags)
    foreach(language C CXX)
        # Copy the flags for the release build type to the build types
        # that are modified forms of it. Ideally, the list of build
        # types that are modifications of the Release build type would
        # be set up elsewhere and passed to this function, but it is
        # inconvenient in CMake to pass more than one list, and such a
        # list is only used here.
        foreach(build_type RELWITHDEBUGINFO RELWITHASSERT MINSIZEREL PROFILE)
            set(GMXC_${language}FLAGS_${build_type} "${GMXC_${language}FLAGS_RELEASE}")
        endforeach()
        # Copy the flags that are only used by the real Release build
        # type. Currently unused, but we plan to use -Wno-array-bounds
        # in Release to work around gcc-4.8 being a little too vocal
        # about some perfectly good code, while using RelWithAssert
        # (ie. without that suppression) in Jenkins.
        set(GMXC_${language}FLAGS_RELEASE "${GMXC_${language}FLAGS_RELEASE} ${GMXC_${language}FLAGS_RELEASE_ONLY}")

        # Modify the real CMake variables for compiler flags for all
        # builds and language types, and also those common to all
        # build types.
        foreach(build_type "" ${build_types_with_explicit_flags})
            if("${build_type}" STREQUAL "")
                set(punctuation "") # for general compiler flags (e.g.) CMAKE_CXX_FLAGS
            else()
                set(punctuation "_") # for build-type-specific compiler flags (e.g.) CMAKE_CXX_FLAGS_RELEASE
            endif()

            # Append to the variables for the given build type for
            # each language, in the parent scope.
            set(CMAKE_${language}_FLAGS${punctuation}${build_type}
                "${GMXC_${language}FLAGS${punctuation}${build_type}} ${CMAKE_${language}_FLAGS${punctuation}${build_type}}"
                PARENT_SCOPE)
        endforeach()
    endforeach()
endfunction()

# This is the actual exported function to be called 
MACRO(gmx_c_flags)

    include(CheckCCompilerFlag)
    include(CheckCXXCompilerFlag)

    # gcc
    if(CMAKE_COMPILER_IS_GNUCC)
        #flags are added in reverse order and -Wno* need to appear after -Wall
        if(NOT GMX_OPENMP)
            GMX_TEST_CFLAG(CFLAGS_PRAGMA "-Wno-unknown-pragmas" GMXC_CFLAGS)
        endif()
        GMX_TEST_CFLAG(CFLAGS_WARN "-Wall -Wno-unused -Wunused-value -Wunused-parameter" GMXC_CFLAGS)
        GMX_TEST_CFLAG(CFLAGS_WARN_EXTRA "-Wextra -Wno-missing-field-initializers -Wno-sign-compare -Wpointer-arith" GMXC_CFLAGS)
        # Since 4.8 on by default. For previous version disabling is a no-op. Only disabling for Release because with assert
        # the warnings are OK.
        GMX_TEST_CFLAG(CFLAGS_WARN_REL "-Wno-array-bounds" GMXC_CFLAGS_RELEASE_ONLY)
<<<<<<< HEAD
=======
        # Since gcc 4.8 strict - false postives with old gmx_fatal. TODO: Remove in master
        GMX_TEST_CFLAG(CFLAGS_WARN_UNINIT "-Wno-maybe-uninitialized" GMXC_CFLAGS)
        if(CYGWIN)
            GMX_TEST_CFLAG(CFLAGS_WARN_SUBSCRIPT "-Wno-char-subscripts" GMXC_CFLAGS)
        endif()
>>>>>>> 5b0ad235
        # new in gcc 4.5
        GMX_TEST_CFLAG(CFLAGS_EXCESS_PREC "-fexcess-precision=fast" GMXC_CFLAGS_RELEASE)
        GMX_TEST_CFLAG(CFLAGS_COPT "-funroll-all-loops"
                       GMXC_CFLAGS_RELEASE)
        GMX_TEST_CFLAG(CFLAGS_NOINLINE "-fno-inline" GMXC_CFLAGS_DEBUG)
    endif()
    # g++
    if(CMAKE_COMPILER_IS_GNUCXX)
        if(NOT GMX_OPENMP)
            GMX_TEST_CXXFLAG(CXXFLAGS_PRAGMA "-Wno-unknown-pragmas" GMXC_CXXFLAGS)
        endif()
        GMX_TEST_CXXFLAG(CXXFLAGS_WARN "-Wall -Wno-unused-function" GMXC_CXXFLAGS)
        # Problematic with CUDA
        # GMX_TEST_CXXFLAG(CXXFLAGS_WARN_EFFCXX "-Wnon-virtual-dtor" GMXC_CXXFLAGS)
        GMX_TEST_CXXFLAG(CXXFLAGS_WARN_EXTRA "-Wextra -Wno-missing-field-initializers -Wpointer-arith" GMXC_CXXFLAGS)
        GMX_TEST_CFLAG(CXXFLAGS_WARN_REL "-Wno-array-bounds" GMXC_CXXFLAGS_RELEASE_ONLY)
        # new in gcc 4.5
        GMX_TEST_CXXFLAG(CXXFLAGS_EXCESS_PREC "-fexcess-precision=fast" GMXC_CXXFLAGS_RELEASE)
        GMX_TEST_CXXFLAG(CXXFLAGS_COPT "-funroll-all-loops"
                         GMXC_CXXFLAGS_RELEASE)
        GMX_TEST_CXXFLAG(CXXFLAGS_NOINLINE "-fno-inline" GMXC_CXXFLAGS_DEBUG)
    endif()

    # icc
    if (CMAKE_C_COMPILER_ID MATCHES "Intel")
        if (NOT WIN32) 
            if(NOT GMX_OPENMP)
                GMX_TEST_CFLAG(CFLAGS_PRAGMA "-wd161" GMXC_CFLAGS)
            endif()
            GMX_TEST_CFLAG(CFLAGS_WARN "-w3 -wd111 -wd177 -wd181 -wd193 -wd271 -wd304 -wd383 -wd424 -wd444 -wd522 -wd593 -wd869 -wd981 -wd1418 -wd1419 -wd1572 -wd1599 -wd2259 -wd2415 -wd2547 -wd2557 -wd3280 -wd3346" GMXC_CFLAGS)
            GMX_TEST_CFLAG(CFLAGS_STDGNU "-std=gnu99" GMXC_CFLAGS)
            GMX_TEST_CFLAG(CFLAGS_OPT "-ip -funroll-all-loops -alias-const -ansi-alias" GMXC_CFLAGS_RELEASE)
        else()
            if(NOT GMX_OPENMP)
                GMX_TEST_CFLAG(CFLAGS_PRAGMA "/wd161" GMXC_CFLAGS)
            endif()
            GMX_TEST_CFLAG(CFLAGS_WARN "/W3 /wd111 /wd177 /wd181 /wd193 /wd271 /wd304 /wd383 /wd424 /wd444 /wd522 /wd593 /wd869 /wd981 /wd1418 /wd1419 /wd1572 /wd1599 /wd2259 /wd2415 /wd2547 /wd2557 /wd3280 /wd3346" GMXC_CFLAGS)
            GMX_TEST_CFLAG(CFLAGS_OPT "/Qip" GMXC_CFLAGS_RELEASE)
        endif()
    endif()

    if (CMAKE_CXX_COMPILER_ID MATCHES "Intel")
        if (NOT WIN32) 
            if(NOT GMX_OPENMP)
                GMX_TEST_CXXFLAG(CXXFLAGS_PRAGMA "-wd161" GMXC_CXXFLAGS)
            endif()
            GMX_TEST_CXXFLAG(CXXFLAGS_WARN "-w3 -wd111 -wd177 -wd181 -wd193 -wd271 -wd304 -wd383 -wd424 -wd444 -wd522 -wd593 -wd869 -wd981 -wd1418 -wd1419 -wd1572 -wd1599 -wd2259 -wd2415 -wd2547 -wd2557 -wd3280 -wd3346 -wd1782" GMXC_CXXFLAGS)
            GMX_TEST_CXXFLAG(CXXFLAGS_OPT "-ip -funroll-all-loops -alias-const -ansi-alias" GMXC_CXXFLAGS_RELEASE)
        else()
            if(NOT GMX_OPENMP)
                GMX_TEST_CXXFLAG(CXXFLAGS_PRAGMA "/wd161" GMXC_CXXFLAGS)
            endif()
            GMX_TEST_CXXFLAG(CXXFLAGS_WARN "/W3 /wd111 /wd177 /wd181 /wd193 /wd271 /wd304 /wd383 /wd424 /wd444 /wd522 /wd593 /wd869 /wd981 /wd1418 /wd1419 /wd1572 /wd1599 /wd2259 /wd2415 /wd2547 /wd2557 /wd3280 /wd3346 /wd1782" GMXC_CXXFLAGS)
            GMX_TEST_CXXFLAG(CXXFLAGS_OPT "/Qip" GMXC_CXXFLAGS_RELEASE)
        endif()
    endif()

    # pgi
    if (CMAKE_C_COMPILER_ID MATCHES "PGI")
        GMX_TEST_CFLAG(CFLAGS_OPT "-fastsse" GMXC_CFLAGS_RELEASE)
    endif()
    if (CMAKE_CXX_COMPILER_ID MATCHES "PGI")
        GMX_TEST_CXXFLAG(CXXFLAGS_OPT "-fastsse" GMXC_CXXFLAGS_RELEASE)
    endif()

    # Pathscale
    if (CMAKE_C_COMPILER_ID MATCHES "PathScale")
        if(NOT GMX_OPENMP)
            GMX_TEST_CFLAG(CFLAGS_PRAGMA "-Wno-unknown-pragmas" GMXC_CFLAGS)
        endif()
        GMX_TEST_CFLAG(CFLAGS_WARN "-Wall -Wno-unused -Wunused-value" GMXC_CFLAGS)
        GMX_TEST_CFLAG(CFLAGS_OPT "-OPT:Ofast -fno-math-errno -ffast-math" 
                         GMXC_CFLAGS_RELEASE)
        GMX_TEST_CFLAG(CFLAGS_LANG "-std=gnu99" GMXC_CFLAGS)
    endif()
    if (CMAKE_CXX_COMPILER_ID MATCHES "PathScale")
        if(NOT GMX_OPENMP)
            GMX_TEST_CXXFLAG(CXXFLAGS_PRAGMA "-Wno-unknown-pragmas" GMXC_CXXFLAGS)
        endif()
        GMX_TEST_CXXFLAG(CXXFLAGS_WARN "-Wall -Wno-unused -Wunused-value" GMXC_CXXFLAGS)
        GMX_TEST_CXXFLAG(CXXFLAGS_OPT "-OPT:Ofast -fno-math-errno -ffast-math" 
                         GMXC_CXXFLAGS_RELEASE)
    endif()

    # xlc
    if (CMAKE_C_COMPILER_ID MATCHES "XL")
        GMX_TEST_CFLAG(CFLAGS_OPT "-qarch=auto -qtune=auto" GMXC_CFLAGS)
        GMX_TEST_CFLAG(CFLAGS_LANG "-qlanglvl=extc99" GMXC_CFLAGS)
    endif()
    if (CMAKE_CXX_COMPILER_ID MATCHES "XL")
        GMX_TEST_CXXFLAG(CXXFLAGS_OPT "-qarch=auto -qtune=auto" GMXC_CXXFLAGS)
    endif()

    # msvc
    if (MSVC)
        # disable warnings for: 
        #      forcing value to bool
        #      "this" in initializer list
        #      deprecated (posix, secure) functions
        #      truncation (double -> float)
        #      conversion from 'double' to 'real', possible loss of data
        #      unreferenced local variable (only C)
        #      conversion from 'size_t' to 'int', possible loss of data
        #      conversion from 'const char*' to 'void*', different 'const' qualifiers (only C)
        if(NOT CMAKE_CONFIGURATION_TYPES)
            GMX_TEST_CFLAG(CFLAGS_WARN "/wd4800 /wd4355 /wd4996 /wd4305 /wd4244 /wd4101 /wd4267 /wd4090" GMXC_CFLAGS)
            GMX_TEST_CXXFLAG(CXXFLAGS_WARN "/wd4800 /wd4355 /wd4996 /wd4305 /wd4244 /wd4267" GMXC_CXXFLAGS)
        else() #Projects only use the C++ flags
            GMX_TEST_CXXFLAG(CXXFLAGS_WARN "/wd4800 /wd4355 /wd4996 /wd4305 /wd4244 /wd4101 /wd4267 /wd4090" GMXC_CXXFLAGS)
        endif()
    endif()

    if (CMAKE_C_COMPILER_ID MATCHES "Clang")
        if(NOT GMX_OPENMP)
            GMX_TEST_CFLAG(CFLAGS_PRAGMA "-Wno-unknown-pragmas" GMXC_CFLAGS)
        endif()
        GMX_TEST_CFLAG(CFLAGS_WARN "-Wall -Wno-unused -Wunused-value -Wunused-parameter" GMXC_CFLAGS)
        GMX_TEST_CFLAG(CFLAGS_WARN_EXTRA "-Wpointer-arith" GMXC_CFLAGS_EXTRA)
    endif()

    if (CMAKE_CXX_COMPILER_ID MATCHES "Clang")
        if(NOT GMX_OPENMP)
            GMX_TEST_CXXFLAG(CXXFLAGS_PRAGMA "-Wno-unknown-pragmas" GMXC_CXXFLAGS)
        endif()
        GMX_TEST_CXXFLAG(CXXFLAGS_WARN "-Wall -Wno-unused-function" GMXC_CXXFLAGS)
        GMX_TEST_CXXFLAG(CXXFLAGS_WARN_EXTRA "-Wextra -Wno-missing-field-initializers -Wpointer-arith" GMXC_CXXFLAGS)
    endif()

    # now actually set the flags:
    if (NOT GMX_SKIP_DEFAULT_CFLAGS)
        gmx_set_cmake_compiler_flags()
    endif()
ENDMACRO(gmx_c_flags)
<|MERGE_RESOLUTION|>--- conflicted
+++ resolved
@@ -110,14 +110,9 @@
         # Since 4.8 on by default. For previous version disabling is a no-op. Only disabling for Release because with assert
         # the warnings are OK.
         GMX_TEST_CFLAG(CFLAGS_WARN_REL "-Wno-array-bounds" GMXC_CFLAGS_RELEASE_ONLY)
-<<<<<<< HEAD
-=======
-        # Since gcc 4.8 strict - false postives with old gmx_fatal. TODO: Remove in master
-        GMX_TEST_CFLAG(CFLAGS_WARN_UNINIT "-Wno-maybe-uninitialized" GMXC_CFLAGS)
         if(CYGWIN)
             GMX_TEST_CFLAG(CFLAGS_WARN_SUBSCRIPT "-Wno-char-subscripts" GMXC_CFLAGS)
         endif()
->>>>>>> 5b0ad235
         # new in gcc 4.5
         GMX_TEST_CFLAG(CFLAGS_EXCESS_PREC "-fexcess-precision=fast" GMXC_CFLAGS_RELEASE)
         GMX_TEST_CFLAG(CFLAGS_COPT "-funroll-all-loops"
