GROMACS 2019.2 release notes
----------------------------

This version was released on April 16th, 2019. These release notes
document the changes that have taken place in GROMACS since the
previous 2019.1 version, to fix known issues. It also incorporates all
fixes made in version 2018.6 and earlier, which you can find described
in the :ref:`release-notes`.

.. Note to developers!
   Please use """"""" to underline the individual entries for fixed issues in the subfolders,
   otherwise the formatting on the webpage is messed up.
   Also, please use the syntax :issue:`number` to reference issues on redmine, without the
   a space between the colon and number!

Fixes where mdrun could behave incorrectly
^^^^^^^^^^^^^^^^^^^^^^^^^^^^^^^^^^^^^^^^^^^^^^^^

Fix L-BGFS minimizer
""""""""""""""""""""""""""""""""""""""""""""""""

The minimizer could fail on a number of systems.

:issue:`2641`

Disallow pull geometry direction-periodic with AWH
""""""""""""""""""""""""""""""""""""""""""""""""""

This could lead to incorrect behavior or a cryptic error message.

:issue:`2923`

Fixed mdrun -nsteps option
""""""""""""""""""""""""""

Fixed that the, deprecated, mdrun option -nsteps only allowed extension
of the simulation under certain conditions.

:issue:`2881`

Fixes for ``gmx`` tools
^^^^^^^^^^^^^^^^^^^^^^^

gmx cluster -clndx indices now correct
"""""""""""""""""""""""""""""""""""""""""""""""""""""""""""

The reported indices of trajectory frames in clusters were
too small by one.

:issue:`2926`

gmx editconf -f in.pdb -o out.pdb again preserves chain IDs
"""""""""""""""""""""""""""""""""""""""""""""""""""""""""""

This had been inadvertently broken and is now fixed.

:issue:`2900`


Tools again accept .tpr files as input
"""""""""""""""""""""""""""""""""""""""

The pdb2gmx, solvate, and insert-molecules tools could no longer
accept input configurations contained in .tpr format files. This
is now fixed.

:issue:`2900`

Fix segmentation fault when preparing simulated annealing inputs
""""""""""""""""""""""""""""""""""""""""""""""""""""""""""""""""

grompp was unable to prepare tpr files for inputs containing simulated annealing
procedures. The code has been fixed to allow the generation of those files again.

:issue:`2871`
       
Fixes that affect portability
^^^^^^^^^^^^^^^^^^^^^^^^^^^^^

Fix error in AVX 512 detection code
"""""""""""""""""""""""""""""""""""

The CMake detection code had a typo that could lead to wrong detection results.

Miscellaneous
^^^^^^^^^^^^^

Added warning with the use of GROMOS force fields
"""""""""""""""""""""""""""""""""""""""""""""""""

grompp now warns when a GROMOS force field is used. The GROMOS force fields
have been parametrized with a physically incorrect multiple-time-stepping
scheme for a twin-range cut-off. When used with a single-range cut-off,
physical properties, such as the density, might be off from the intended values.

:issue:`2884`
<<<<<<< HEAD
=======

Prevented internal build of FFTW with clang and AVX-512 SIMD
""""""""""""""""""""""""""""""""""""""""""""""""""""""""""""

Prevented the internal build of FFTW with clang from attempting to
configure FFTW to compile with AVX-512 support. That SIMD level is not
supported by FFTW with the clang compiler, and compilation fails.

:issue:`2892`

Updated performance guide for recent Intel processors with AVX512 instruction support
"""""""""""""""""""""""""""""""""""""""""""""""""""""""""""""""""""""""""""""""""""""

Noted the tradeoffs between CPU frequency and SIMD throughput and advising users to
prefer AVX2 over AVX512 in GPU-offload or highly parallel MPI cases.

Updated release notes for 2019.1
""""""""""""""""""""""""""""""""

A :ref:`fix <release-notes-2019-1-gpu>` made to GPU kernels in 2019.1 was
thought to resolve :issue:`2845` but further investigation suggests that
the real cause is not yet known. 
>>>>>>> 457d046b
<|MERGE_RESOLUTION|>--- conflicted
+++ resolved
@@ -94,8 +94,6 @@
 physical properties, such as the density, might be off from the intended values.
 
 :issue:`2884`
-<<<<<<< HEAD
-=======
 
 Prevented internal build of FFTW with clang and AVX-512 SIMD
 """"""""""""""""""""""""""""""""""""""""""""""""""""""""""""
@@ -118,4 +116,3 @@
 A :ref:`fix <release-notes-2019-1-gpu>` made to GPU kernels in 2019.1 was
 thought to resolve :issue:`2845` but further investigation suggests that
 the real cause is not yet known. 
->>>>>>> 457d046b
