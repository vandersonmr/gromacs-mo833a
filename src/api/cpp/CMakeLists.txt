#
# This file is part of the GROMACS molecular simulation package.
#
# Copyright (c) 2018,2019, by the GROMACS development team, led by
# Mark Abraham, David van der Spoel, Berk Hess, and Erik Lindahl,
# and including many others, as listed in the AUTHORS file in the
# top-level source directory and at http://www.gromacs.org.
#
# GROMACS is free software; you can redistribute it and/or
# modify it under the terms of the GNU Lesser General Public License
# as published by the Free Software Foundation; either version 2.1
# of the License, or (at your option) any later version.
#
# GROMACS is distributed in the hope that it will be useful,
# but WITHOUT ANY WARRANTY; without even the implied warranty of
# MERCHANTABILITY or FITNESS FOR A PARTICULAR PURPOSE.  See the GNU
# Lesser General Public License for more details.
#
# You should have received a copy of the GNU Lesser General Public
# License along with GROMACS; if not, see
# http://www.gnu.org/licenses, or write to the Free Software Foundation,
# Inc., 51 Franklin Street, Fifth Floor, Boston, MA  02110-1301  USA.
#
# If you want to redistribute modifications to GROMACS, please
# consider that scientific software is very special. Version
# control is crucial - bugs must be traceable. We will be happy to
# consider code for inclusion in the official distribution, but
# derived work must not be called official GROMACS. Details are found
# in the README & COPYING files - if they are missing, get the
# official version at http://www.gromacs.org.
#
# To help us fund GROMACS development, we humbly ask that you cite
# the research papers on the package. Check out http://www.gromacs.org.

# This list file provides the Gromacs::gmxapi cmake module.

##########################
# Set up public interface.
#
# The parent (src/api/) CMake scope provides a variable named
# GMXAPI_PUBLIC_HEADERS containing the full paths to the public
# headers that are being installed. The headers are segregated into a
# subdirectory here so that their build-time include directory path
# does not expose lower level headers.

add_subdirectory(include)

# The include directory should be mostly empty so that we can use it internally as
# the public interface include directory during build and testing.
configure_file(include/version.h.in include/gmxapi/version.h)

add_library(gmxapi SHARED
            context.cpp
            exceptions.cpp
            gmxapi.cpp
            md.cpp
            mdmodule.cpp
            mdsignals.cpp
            session.cpp
            status.cpp
            system.cpp
            version.cpp
            workflow.cpp
            tpr.cpp
            )
gmx_target_compile_options(gmxapi)
target_compile_definitions(gmxapi PRIVATE HAVE_CONFIG_H)
target_include_directories(gmxapi SYSTEM BEFORE PRIVATE ${PROJECT_SOURCE_DIR}/src/external/thread_mpi/include)

# Define public interface. Make sure targets linking against `gmxapi` in the build
# system don't accidentally have the implementation headers (this directory))
# in a default include path.
target_include_directories(gmxapi PUBLIC
                           $<BUILD_INTERFACE:${CMAKE_CURRENT_SOURCE_DIR}/include>
                           $<BUILD_INTERFACE:${CMAKE_CURRENT_BINARY_DIR}/include>
                           $<INSTALL_INTERFACE:include>
                           )
# Define implementation interface
target_include_directories(gmxapi PRIVATE
                           ${CMAKE_CURRENT_SOURCE_DIR}
                           )

###############################
# Install the public interface.
#
# If any item begins in a generator expression it must evaluate to a full path,
# so we can't just use something like $<TARGET_PROPERTIES:gmxapiPublicHeaders,SOURCES>.
# Instead, we use a canonical list defined in the parent scope.
install(DIRECTORY include/gmxapi
        DESTINATION include)
install(FILES ${CMAKE_CURRENT_BINARY_DIR}/include/gmxapi/version.h
        DESTINATION include/gmxapi)

if(CMAKE_SYSTEM_NAME STREQUAL "Darwin")
    # Instruct a linking client to use its RPATH to resolve the libgmxapi location.
    #
    # Explicitly specify library "install name" so that the correct loading
    # instruction is produced in client code. Client code should be able to find the
    # library relative to the client code RPATH. Without explicitly specifying,
    # INSTALL_NAME_DIR is inherited from the global CMAKE_INSTALL_NAME_DIR, which is
    # not appropriate for libgmxapi if it uses an install name relative to the
    # executable_path or loader_path.
    set_target_properties(gmxapi PROPERTIES INSTALL_NAME_DIR "@rpath")
endif()

set_target_properties(gmxapi PROPERTIES
<<<<<<< HEAD
<<<<<<< HEAD
<<<<<<< HEAD
=======
		              OUTPUT_NAME "gmxapi${GMX_LIBS_SUFFIX}"
>>>>>>> acfd49e37... Meu commit entre os commitsgit status!
=======
		      # REMOVE ESSA LINHA! Se isole e lave as mãos!
>>>>>>> 7267a4fda... Lab mo833a
=======
		      # REMOVE ESSA LINHA! Se isole e lave as mãos!
>>>>>>> 7267a4fd
                      SOVERSION ${GMXAPI_MAJOR}
                      VERSION ${GMXAPI_RELEASE}
                      )

target_link_libraries(gmxapi PRIVATE libgromacs)


################################################
# Install and export gmxapi and Gromacs::gmxapi.
#
# Install the gmxapi target and simultaneously define the export target for
# which CMake will create a helper file. Specify the directory for clients to
# add to their include path to be able to `#include "gmxapi/some_header.h"`
install(TARGETS gmxapi
        EXPORT gmxapi
        LIBRARY DESTINATION ${CMAKE_INSTALL_LIBDIR}
        RUNTIME DESTINATION ${CMAKE_INSTALL_BINDIR}
        ARCHIVE DESTINATION ${CMAKE_INSTALL_LIBDIR}
        INCLUDES DESTINATION include
        )

# Create the CMake exports file to help other projects build against libgmxapi
# as a CMake import target Gromacs::gmxapi.
install(EXPORT gmxapi
        NAMESPACE Gromacs::
        DESTINATION share/cmake/gmxapi/
        )
add_library(Gromacs::gmxapi ALIAS gmxapi )

include(CMakePackageConfigHelpers)

configure_package_config_file(
    cmake/gmxapi-config.cmake.in
    "${CMAKE_CURRENT_BINARY_DIR}/cmake/gmxapi-config.cmake"
    INSTALL_DESTINATION share/cmake/gmxapi/
)
write_basic_package_version_file(
    ${CMAKE_CURRENT_BINARY_DIR}/cmake/gmxapi-config-version.cmake
    VERSION ${GMXAPI_RELEASE}
    COMPATIBILITY SameMajorVersion
)

install(
    FILES
    ${CMAKE_CURRENT_BINARY_DIR}/cmake/gmxapi-config-version.cmake
    ${CMAKE_CURRENT_BINARY_DIR}/cmake/gmxapi-config.cmake
    DESTINATION share/cmake/gmxapi/
)

# We need a CMake target to provide the internal interface(s) of the gmxapi
# library implementation.
add_library(gmxapi-detail INTERFACE)
target_include_directories(gmxapi-detail
                           INTERFACE ${CMAKE_CURRENT_SOURCE_DIR})

if(BUILD_TESTING)
    add_subdirectory(tests)
    add_subdirectory(workflow/tests)
endif()<|MERGE_RESOLUTION|>--- conflicted
+++ resolved
@@ -104,18 +104,7 @@
 endif()
 
 set_target_properties(gmxapi PROPERTIES
-<<<<<<< HEAD
-<<<<<<< HEAD
-<<<<<<< HEAD
-=======
 		              OUTPUT_NAME "gmxapi${GMX_LIBS_SUFFIX}"
->>>>>>> acfd49e37... Meu commit entre os commitsgit status!
-=======
-		      # REMOVE ESSA LINHA! Se isole e lave as mãos!
->>>>>>> 7267a4fda... Lab mo833a
-=======
-		      # REMOVE ESSA LINHA! Se isole e lave as mãos!
->>>>>>> 7267a4fd
                       SOVERSION ${GMXAPI_MAJOR}
                       VERSION ${GMXAPI_RELEASE}
                       )
