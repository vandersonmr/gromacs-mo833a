--- conflicted
+++ resolved
@@ -319,18 +319,13 @@
                   gmx_membed_t *membed,
                   gmx_walltime_accounting_t walltime_accounting)
 {
-    gmx_mdoutf_t    outf = nullptr;
-    gmx_int64_t     step, step_rel;
-    double          elapsed_time;
-    double          t, t0, lam0[efptNR];
-    gmx_bool        bGStatEveryStep, bGStat, bCalcVir, bCalcEnerStep, bCalcEner;
-    gmx_bool        bNS, bNStList, bSimAnn, bStopCM,
-                    bFirstStep, bInitStep, bLastStep = FALSE,
-<<<<<<< HEAD
-                    bUsingEnsembleRestraints;
-=======
-                    bBornRadii;
->>>>>>> f1712c37
+    gmx_mdoutf_t      outf = nullptr;
+    gmx_int64_t       step, step_rel;
+    double            elapsed_time;
+    double            t, t0, lam0[efptNR];
+    gmx_bool          bGStatEveryStep, bGStat, bCalcVir, bCalcEnerStep, bCalcEner;
+    gmx_bool          bNS, bNStList, bSimAnn, bStopCM,
+                      bFirstStep, bInitStep, bLastStep = FALSE;
     gmx_bool          bDoDHDL = FALSE, bDoFEP = FALSE, bDoExpanded = FALSE;
     gmx_bool          do_ene, do_log, do_verbose, bRerunWarnNoV = TRUE,
                       bForceUpdate = FALSE, bCPT;
@@ -646,7 +641,6 @@
         repl_ex = init_replica_exchange(fplog, ms, top_global->natoms, ir,
                                         replExParams);
     }
-
     /* PME tuning is only supported in the Verlet scheme, with PME for
      * Coulomb. It is not supported with only LJ PME, or for
      * reruns. */
@@ -924,20 +918,14 @@
     bSumEkinhOld     = FALSE;
     bExchanged       = FALSE;
     bNeedRepartition = FALSE;
-<<<<<<< HEAD
-    // TODO This implementation of ensemble orientation restraints is nasty because
-    // a user can't just do multi-sim with single-sim orientation restraints.
-    bUsingEnsembleRestraints = (fcd->disres.nsystems > 1) || (ms && fcd->orires.nr);
-=======
->>>>>>> f1712c37
 
     bool simulationsShareState = false;
     int  nstSignalComm         = nstglobalcomm;
     {
         // TODO This implementation of ensemble orientation restraints is nasty because
         // a user can't just do multi-sim with single-sim orientation restraints.
-        bool usingEnsembleRestraints = (fcd->disres.nsystems > 1) || (cr->ms && fcd->orires.nr);
-        bool awhUsesMultiSim         = (ir->bDoAwh && ir->awhParams->shareBiasMultisim && cr->ms);
+        bool usingEnsembleRestraints = (fcd->disres.nsystems > 1) || (ms && fcd->orires.nr);
+        bool awhUsesMultiSim         = (ir->bDoAwh && ir->awhParams->shareBiasMultisim && ms);
 
         // Replica exchange, ensemble restraints and AWH need all
         // simulations to remain synchronized, so they need
