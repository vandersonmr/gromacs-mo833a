--- conflicted
+++ resolved
@@ -86,11 +86,7 @@
     /* Copy pointer */
     rbuf = b->rbuf+b->nreal;
 
-<<<<<<< HEAD
-#if (__ICC == 1500 || __ICL == 1500) && defined __MIC__
-=======
 #if (__ICC >= 1500 || __ICL >= 1500) && defined __MIC__
->>>>>>> 31cc5ae9
 #pragma novector /* Work-around for incorrect vectorization */
 #endif
     for (i = 0; (i < nr); i++)
