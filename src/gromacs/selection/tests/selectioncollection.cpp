/*
 * This file is part of the GROMACS molecular simulation package.
 *
 * Copyright (c) 2010,2011,2012,2013,2014,2015, by the GROMACS development team, led by
 * Mark Abraham, David van der Spoel, Berk Hess, and Erik Lindahl,
 * and including many others, as listed in the AUTHORS file in the
 * top-level source directory and at http://www.gromacs.org.
 *
 * GROMACS is free software; you can redistribute it and/or
 * modify it under the terms of the GNU Lesser General Public License
 * as published by the Free Software Foundation; either version 2.1
 * of the License, or (at your option) any later version.
 *
 * GROMACS is distributed in the hope that it will be useful,
 * but WITHOUT ANY WARRANTY; without even the implied warranty of
 * MERCHANTABILITY or FITNESS FOR A PARTICULAR PURPOSE.  See the GNU
 * Lesser General Public License for more details.
 *
 * You should have received a copy of the GNU Lesser General Public
 * License along with GROMACS; if not, see
 * http://www.gnu.org/licenses, or write to the Free Software Foundation,
 * Inc., 51 Franklin Street, Fifth Floor, Boston, MA  02110-1301  USA.
 *
 * If you want to redistribute modifications to GROMACS, please
 * consider that scientific software is very special. Version
 * control is crucial - bugs must be traceable. We will be happy to
 * consider code for inclusion in the official distribution, but
 * derived work must not be called official GROMACS. Details are found
 * in the README & COPYING files - if they are missing, get the
 * official version at http://www.gromacs.org.
 *
 * To help us fund GROMACS development, we humbly ask that you cite
 * the research papers on the package. Check out http://www.gromacs.org.
 */
/*! \internal \file
 * \brief
 * Tests selection parsing and compilation.
 *
 * \author Teemu Murtola <teemu.murtola@gmail.com>
 * \ingroup module_selection
 */
#include "gmxpre.h"

#include "gromacs/selection/selectioncollection.h"

#include <gtest/gtest.h>

#include "gromacs/fileio/trx.h"
#include "gromacs/options/basicoptions.h"
#include "gromacs/options/options.h"
#include "gromacs/selection/indexutil.h"
#include "gromacs/selection/selection.h"
#include "gromacs/topology/topology.h"
#include "gromacs/utility/arrayref.h"
#include "gromacs/utility/exceptions.h"
#include "gromacs/utility/flags.h"
#include "gromacs/utility/gmxregex.h"
#include "gromacs/utility/stringutil.h"

#include "testutils/refdata.h"
#include "testutils/testasserts.h"
#include "testutils/testfilemanager.h"
#include "testutils/testoptions.h"

#include "toputils.h"

namespace
{

/********************************************************************
 * Test fixture for selection testing
 */

class SelectionCollectionTest : public ::testing::Test
{
    public:
        static int               s_debugLevel;

        SelectionCollectionTest();
        ~SelectionCollectionTest();

        void setAtomCount(int natoms)
        {
            ASSERT_NO_THROW_GMX(sc_.setTopology(NULL, natoms));
        }
        void loadTopology(const char *filename);
        void setTopology();
        void loadIndexGroups(const char *filename);

        gmx::test::TopologyManager  topManager_;
        gmx::SelectionCollection    sc_;
        gmx::SelectionList          sel_;
        t_topology                 *top_;
        t_trxframe                 *frame_;
        gmx_ana_indexgrps_t        *grps_;
};

int SelectionCollectionTest::s_debugLevel = 0;

// \cond/\endcond do not seem to work here with Doxygen 1.8.5 parser.
#ifndef DOXYGEN
GMX_TEST_OPTIONS(SelectionCollectionTestOptions, options)
{
    options->addOption(gmx::IntegerOption("seldebug")
                           .store(&SelectionCollectionTest::s_debugLevel)
                           .description("Set selection debug level"));
}
#endif

SelectionCollectionTest::SelectionCollectionTest()
    : top_(NULL), frame_(NULL), grps_(NULL)
{
    topManager_.requestFrame();
    sc_.setDebugLevel(s_debugLevel);
    sc_.setReferencePosType("atom");
    sc_.setOutputPosType("atom");
}

SelectionCollectionTest::~SelectionCollectionTest()
{
    if (grps_ != NULL)
    {
        gmx_ana_indexgrps_free(grps_);
    }
}

void
SelectionCollectionTest::loadTopology(const char *filename)
{
    topManager_.loadTopology(filename);
    setTopology();
}

void
SelectionCollectionTest::setTopology()
{
    top_   = topManager_.topology();
    frame_ = topManager_.frame();

    ASSERT_NO_THROW_GMX(sc_.setTopology(top_, -1));
}

void
SelectionCollectionTest::loadIndexGroups(const char *filename)
{
    GMX_RELEASE_ASSERT(grps_ == NULL,
                       "External groups can only be loaded once");
    std::string fullpath =
        gmx::test::TestFileManager::getInputFilePath(filename);
    gmx_ana_indexgrps_init(&grps_, NULL, fullpath.c_str());
    sc_.setIndexGroups(grps_);
}


/********************************************************************
 * Test fixture for selection testing with reference data
 */

class SelectionCollectionDataTest : public SelectionCollectionTest
{
    public:
        enum TestFlag
        {
            efTestEvaluation            = 1<<0,
            efTestPositionAtoms         = 1<<1,
            efTestPositionCoordinates   = 1<<2,
            efTestPositionMapping       = 1<<3,
            efTestPositionMasses        = 1<<4,
            efTestPositionCharges       = 1<<5,
            efTestSelectionNames        = 1<<6,
            efDontTestCompiledAtoms     = 1<<8
        };
        typedef gmx::FlagsTemplate<TestFlag> TestFlags;

        SelectionCollectionDataTest()
            : checker_(data_.rootChecker()), count_(0), framenr_(0)
        {
        }

        void setFlags(TestFlags flags) { flags_ = flags; }

        void runParser(const gmx::ConstArrayRef<const char *> &selections);
        void runCompiler();
        void runEvaluate();
        void runEvaluateFinal();

        void runTest(int                                     natoms,
                     const gmx::ConstArrayRef<const char *> &selections);
        void runTest(const char                             *filename,
                     const gmx::ConstArrayRef<const char *> &selections);

    private:
        static void checkSelection(gmx::test::TestReferenceChecker *checker,
                                   const gmx::Selection &sel, TestFlags flags);

        void checkCompiled();

        gmx::test::TestReferenceData    data_;
        gmx::test::TestReferenceChecker checker_;
        size_t                          count_;
        int                             framenr_;
        TestFlags                       flags_;
};


void
SelectionCollectionDataTest::checkSelection(
        gmx::test::TestReferenceChecker *checker,
        const gmx::Selection &sel, TestFlags flags)
{
    using gmx::test::TestReferenceChecker;

    {
        gmx::ConstArrayRef<int> atoms = sel.atomIndices();
        checker->checkSequence(atoms.begin(), atoms.end(), "Atoms");
    }
    if (flags.test(efTestPositionAtoms)
        || flags.test(efTestPositionCoordinates)
        || flags.test(efTestPositionMapping)
        || flags.test(efTestPositionMasses)
        || flags.test(efTestPositionCharges))
    {
        TestReferenceChecker compound(
                checker->checkSequenceCompound("Positions", sel.posCount()));
        for (int i = 0; i < sel.posCount(); ++i)
        {
            TestReferenceChecker          poscompound(compound.checkCompound("Position", NULL));
            const gmx::SelectionPosition &p = sel.position(i);
            if (flags.test(efTestPositionAtoms))
            {
                gmx::ConstArrayRef<int> atoms = p.atomIndices();
                poscompound.checkSequence(atoms.begin(), atoms.end(), "Atoms");
            }
            if (flags.test(efTestPositionCoordinates))
            {
                poscompound.checkVector(p.x(), "Coordinates");
            }
            if (flags.test(efTestPositionMapping))
            {
                poscompound.checkInteger(p.refId(), "RefId");
                poscompound.checkInteger(p.mappedId(), "MappedId");
            }
            if (flags.test(efTestPositionMasses))
            {
                poscompound.checkReal(p.mass(), "Mass");
            }
            if (flags.test(efTestPositionCharges))
            {
                poscompound.checkReal(p.charge(), "Charge");
            }
        }
    }
}


void
SelectionCollectionDataTest::runParser(
        const gmx::ConstArrayRef<const char *> &selections)
{
    using gmx::test::TestReferenceChecker;

    TestReferenceChecker compound(checker_.checkCompound("ParsedSelections", "Parsed"));
    size_t               varcount = 0;
    count_ = 0;
    for (size_t i = 0; i < selections.size(); ++i)
    {
        SCOPED_TRACE(std::string("Parsing selection \"")
                     + selections[i] + "\"");
        gmx::SelectionList result;
        ASSERT_NO_THROW_GMX(result = sc_.parseFromString(selections[i]));
        sel_.insert(sel_.end(), result.begin(), result.end());
        if (sel_.size() == count_)
        {
            std::string          id = gmx::formatString("Variable%d", static_cast<int>(varcount + 1));
            TestReferenceChecker varcompound(
                    compound.checkCompound("ParsedVariable", id.c_str()));
            varcompound.checkString(selections[i], "Input");
            ++varcount;
        }
        else
        {
            std::string          id = gmx::formatString("Selection%d", static_cast<int>(count_ + 1));
            TestReferenceChecker selcompound(
                    compound.checkCompound("ParsedSelection", id.c_str()));
            selcompound.checkString(selections[i], "Input");
            if (flags_.test(efTestSelectionNames))
            {
                selcompound.checkString(sel_[count_].name(), "Name");
            }
            selcompound.checkString(sel_[count_].selectionText(), "Text");
            selcompound.checkBoolean(sel_[count_].isDynamic(), "Dynamic");
            ++count_;
        }
    }
}


void
SelectionCollectionDataTest::runCompiler()
{
    ASSERT_NO_THROW_GMX(sc_.compile());
    ASSERT_EQ(count_, sel_.size());
    checkCompiled();
}


void
SelectionCollectionDataTest::checkCompiled()
{
    using gmx::test::TestReferenceChecker;
    const TestFlags      mask = ~TestFlags(efTestPositionCoordinates);

    TestReferenceChecker compound(checker_.checkCompound("CompiledSelections", "Compiled"));
    for (size_t i = 0; i < count_; ++i)
    {
        SCOPED_TRACE(std::string("Checking selection \"") +
                     sel_[i].selectionText() + "\"");
        std::string          id = gmx::formatString("Selection%d", static_cast<int>(i + 1));
        TestReferenceChecker selcompound(
                compound.checkCompound("Selection", id.c_str()));
        if (flags_.test(efTestSelectionNames))
        {
            selcompound.checkString(sel_[i].name(), "Name");
        }
        if (!flags_.test(efDontTestCompiledAtoms))
        {
            checkSelection(&selcompound, sel_[i], flags_ & mask);
        }
    }
}


void
SelectionCollectionDataTest::runEvaluate()
{
    using gmx::test::TestReferenceChecker;

    ++framenr_;
    ASSERT_NO_THROW_GMX(sc_.evaluate(frame_, NULL));
    std::string          frame = gmx::formatString("Frame%d", framenr_);
    TestReferenceChecker compound(
            checker_.checkCompound("EvaluatedSelections", frame.c_str()));
    for (size_t i = 0; i < count_; ++i)
    {
        SCOPED_TRACE(std::string("Checking selection \"") +
                     sel_[i].selectionText() + "\"");
        std::string          id = gmx::formatString("Selection%d", static_cast<int>(i + 1));
        TestReferenceChecker selcompound(
                compound.checkCompound("Selection", id.c_str()));
        checkSelection(&selcompound, sel_[i], flags_);
    }
}


void
SelectionCollectionDataTest::runEvaluateFinal()
{
    ASSERT_NO_THROW_GMX(sc_.evaluateFinal(framenr_));
    checkCompiled();
}


void
SelectionCollectionDataTest::runTest(
        int natoms, const gmx::ConstArrayRef<const char *> &selections)
{
    ASSERT_NO_FATAL_FAILURE(runParser(selections));
    ASSERT_NO_FATAL_FAILURE(setAtomCount(natoms));
    ASSERT_NO_FATAL_FAILURE(runCompiler());
}


void
SelectionCollectionDataTest::runTest(
        const char *filename, const gmx::ConstArrayRef<const char *> &selections)
{
    ASSERT_NO_FATAL_FAILURE(runParser(selections));
    ASSERT_NO_FATAL_FAILURE(loadTopology(filename));
    ASSERT_NO_FATAL_FAILURE(runCompiler());
    if (flags_.test(efTestEvaluation))
    {
        ASSERT_NO_FATAL_FAILURE(runEvaluate());
        ASSERT_NO_FATAL_FAILURE(runEvaluateFinal());
    }
}


/********************************************************************
 * Tests for SelectionCollection functionality without reference data
 */

TEST_F(SelectionCollectionTest, HandlesNoSelections)
{
    EXPECT_FALSE(sc_.requiresTopology());
    EXPECT_NO_THROW_GMX(sc_.compile());
}

TEST_F(SelectionCollectionTest, HandlesVelocityAndForceRequests)
{
    ASSERT_NO_THROW_GMX(sel_ = sc_.parseFromString("atomnr 1 to 10; none"));
    ASSERT_NO_FATAL_FAILURE(setAtomCount(10));
    ASSERT_EQ(2U, sel_.size());
    ASSERT_NO_THROW_GMX(sel_[0].setEvaluateVelocities(true));
    ASSERT_NO_THROW_GMX(sel_[1].setEvaluateVelocities(true));
    ASSERT_NO_THROW_GMX(sel_[0].setEvaluateForces(true));
    ASSERT_NO_THROW_GMX(sel_[1].setEvaluateForces(true));
    ASSERT_NO_THROW_GMX(sc_.compile());
    EXPECT_TRUE(sel_[0].hasVelocities());
    EXPECT_TRUE(sel_[1].hasVelocities());
    EXPECT_TRUE(sel_[0].hasForces());
    EXPECT_TRUE(sel_[1].hasForces());
}

TEST_F(SelectionCollectionTest, ParsesSelectionsFromFile)
{
    ASSERT_NO_THROW_GMX(sel_ = sc_.parseFromFile(
                                    gmx::test::TestFileManager::getInputFilePath("selfile.dat")));
    // These should match the contents of selfile.dat
    ASSERT_EQ(2U, sel_.size());
    EXPECT_STREQ("resname RA RB", sel_[0].selectionText());
    EXPECT_STREQ("resname RB RC", sel_[1].selectionText());
}

TEST_F(SelectionCollectionTest, HandlesAtypicalWhitespace)
{
    ASSERT_NO_THROW_GMX(sel_ = sc_.parseFromString("atomnr\n1\r\nto\t10;\vatomnr 3\f to 14\r"));
    ASSERT_EQ(2U, sel_.size());
    EXPECT_STREQ("atomnr 1 to 10", sel_[0].selectionText());
    // TODO: Get rid of the trailing whitespace.
    EXPECT_STREQ("atomnr 3 to 14 ", sel_[1].selectionText());
}

TEST_F(SelectionCollectionTest, HandlesInvalidRegularExpressions)
{
    ASSERT_NO_FATAL_FAILURE(loadTopology("simple.gro"));
    EXPECT_THROW_GMX({
                         sc_.parseFromString("resname ~ \"R[A\"");
                         sc_.compile();
                     }, gmx::InvalidInputError);
}

TEST_F(SelectionCollectionTest, HandlesUnsupportedRegularExpressions)
{
    if (!gmx::Regex::isSupported())
    {
        ASSERT_NO_FATAL_FAILURE(loadTopology("simple.gro"));
        EXPECT_THROW_GMX({
                             sc_.parseFromString("resname \"R[AD]\"");
                             sc_.compile();
                         }, gmx::InvalidInputError);
    }
}

TEST_F(SelectionCollectionTest, HandlesMissingMethodParamValue)
{
    EXPECT_THROW_GMX(sc_.parseFromString("mindist from atomnr 1 cutoff"),
                     gmx::InvalidInputError);
}

TEST_F(SelectionCollectionTest, HandlesMissingMethodParamValue2)
{
    EXPECT_THROW_GMX(sc_.parseFromString("within 1 of"),
                     gmx::InvalidInputError);
}

TEST_F(SelectionCollectionTest, HandlesMissingMethodParamValue3)
{
    EXPECT_THROW_GMX(sc_.parseFromString("within of atomnr 1"),
                     gmx::InvalidInputError);
}

// TODO: Tests for more parser errors

TEST_F(SelectionCollectionTest, HandlesUnknownGroupReferenceParser1)
{
    ASSERT_NO_THROW_GMX(sc_.setIndexGroups(NULL));
    EXPECT_THROW_GMX(sc_.parseFromString("group \"foo\""), gmx::InconsistentInputError);
    EXPECT_THROW_GMX(sc_.parseFromString("4"), gmx::InconsistentInputError);
}

TEST_F(SelectionCollectionTest, HandlesUnknownGroupReferenceParser2)
{
    ASSERT_NO_THROW_GMX(loadIndexGroups("simple.ndx"));
    EXPECT_THROW_GMX(sc_.parseFromString("group \"foo\""), gmx::InconsistentInputError);
    EXPECT_THROW_GMX(sc_.parseFromString("4"), gmx::InconsistentInputError);
}

TEST_F(SelectionCollectionTest, HandlesUnknownGroupReferenceDelayed1)
{
    ASSERT_NO_THROW_GMX(sc_.parseFromString("group \"foo\""));
    ASSERT_NO_FATAL_FAILURE(setAtomCount(10));
    EXPECT_THROW_GMX(sc_.setIndexGroups(NULL), gmx::InconsistentInputError);
    EXPECT_THROW_GMX(sc_.compile(), gmx::APIError);
}

TEST_F(SelectionCollectionTest, HandlesUnknownGroupReferenceDelayed2)
{
    ASSERT_NO_THROW_GMX(sc_.parseFromString("group 4; group \"foo\""));
    ASSERT_NO_FATAL_FAILURE(setAtomCount(10));
    EXPECT_THROW_GMX(loadIndexGroups("simple.ndx"), gmx::InconsistentInputError);
    EXPECT_THROW_GMX(sc_.compile(), gmx::APIError);
}

TEST_F(SelectionCollectionTest, HandlesUnsortedGroupReference)
{
    ASSERT_NO_THROW_GMX(loadIndexGroups("simple.ndx"));
    EXPECT_THROW_GMX(sc_.parseFromString("atomnr 1 to 3 and group \"GrpUnsorted\""),
                     gmx::InconsistentInputError);
    EXPECT_THROW_GMX(sc_.parseFromString("group 2 or atomnr 2 to 5"),
                     gmx::InconsistentInputError);
    EXPECT_THROW_GMX(sc_.parseFromString("within 1 of group 2"),
                     gmx::InconsistentInputError);
}

TEST_F(SelectionCollectionTest, HandlesUnsortedGroupReferenceDelayed)
{
    ASSERT_NO_THROW_GMX(sc_.parseFromString("atomnr 1 to 3 and group \"GrpUnsorted\""));
    ASSERT_NO_THROW_GMX(sc_.parseFromString("atomnr 1 to 3 and group 2"));
    EXPECT_THROW_GMX(loadIndexGroups("simple.ndx"), gmx::InconsistentInputError);
    // TODO: Add a separate check in the selection compiler for a safer API
    // (makes sense in the future if the compiler needs the information for
    // other purposes as well).
    // EXPECT_THROW_GMX(sc_.compile(), gmx::APIError);
}

TEST_F(SelectionCollectionTest, HandlesOutOfRangeAtomIndexInGroup)
{
    ASSERT_NO_THROW_GMX(sc_.setTopology(NULL, 5));
    ASSERT_NO_THROW_GMX(loadIndexGroups("simple.ndx"));
    EXPECT_THROW_GMX(sc_.parseFromString("group \"GrpB\""), gmx::InconsistentInputError);
}

TEST_F(SelectionCollectionTest, HandlesOutOfRangeAtomIndexInGroupDelayed)
{
    ASSERT_NO_THROW_GMX(loadIndexGroups("simple.ndx"));
    ASSERT_NO_THROW_GMX(sc_.parseFromString("group \"GrpB\""));
    EXPECT_THROW_GMX(sc_.setTopology(NULL, 5), gmx::InconsistentInputError);
}

TEST_F(SelectionCollectionTest, HandlesOutOfRangeAtomIndexInGroupDelayed2)
{
    ASSERT_NO_THROW_GMX(sc_.setTopology(NULL, 5));
    ASSERT_NO_THROW_GMX(sc_.parseFromString("group \"GrpB\""));
    EXPECT_THROW_GMX(loadIndexGroups("simple.ndx"), gmx::InconsistentInputError);
}

TEST_F(SelectionCollectionTest, RecoversFromMissingMoleculeInfo)
{
    ASSERT_NO_THROW_GMX(sc_.parseFromString("molindex 1 to 5"));
    ASSERT_NO_FATAL_FAILURE(loadTopology("simple.gro"));
    EXPECT_THROW_GMX(sc_.compile(), gmx::InconsistentInputError);
}

TEST_F(SelectionCollectionTest, RecoversFromMissingAtomTypes)
{
    ASSERT_NO_THROW_GMX(sc_.parseFromString("type CA"));
    ASSERT_NO_FATAL_FAILURE(loadTopology("simple.gro"));
    EXPECT_THROW_GMX(sc_.compile(), gmx::InconsistentInputError);
}

TEST_F(SelectionCollectionTest, RecoversFromMissingPDBInfo)
{
    ASSERT_NO_THROW_GMX(sc_.parseFromString("altloc A"));
    ASSERT_NO_FATAL_FAILURE(loadTopology("simple.gro"));
    EXPECT_THROW_GMX(sc_.compile(), gmx::InconsistentInputError);
}

TEST_F(SelectionCollectionTest, RecoversFromInvalidPermutation)
{
    ASSERT_NO_THROW_GMX(sc_.parseFromString("all permute 1 1"));
    ASSERT_NO_FATAL_FAILURE(setAtomCount(10));
    EXPECT_THROW_GMX(sc_.compile(), gmx::InvalidInputError);
}

TEST_F(SelectionCollectionTest, RecoversFromInvalidPermutation2)
{
    ASSERT_NO_THROW_GMX(sc_.parseFromString("all permute 3 2 1"));
    ASSERT_NO_FATAL_FAILURE(setAtomCount(10));
    EXPECT_THROW_GMX(sc_.compile(), gmx::InconsistentInputError);
}

TEST_F(SelectionCollectionTest, RecoversFromInvalidPermutation3)
{
    ASSERT_NO_THROW_GMX(sc_.parseFromString("x < 1.5 permute 3 2 1"));
    ASSERT_NO_FATAL_FAILURE(loadTopology("simple.gro"));
    ASSERT_NO_THROW_GMX(sc_.compile());
    EXPECT_THROW_GMX(sc_.evaluate(frame_, NULL), gmx::InconsistentInputError);
}

TEST_F(SelectionCollectionTest, HandlesFramesWithTooSmallAtomSubsets)
{
    ASSERT_NO_THROW_GMX(sc_.parseFromString("atomnr 3 to 10"));
    ASSERT_NO_FATAL_FAILURE(loadTopology("simple.gro"));
    ASSERT_NO_THROW_GMX(sc_.compile());
    frame_->natoms = 8;
    EXPECT_THROW_GMX(sc_.evaluate(frame_, NULL), gmx::InconsistentInputError);
}

TEST_F(SelectionCollectionTest, HandlesFramesWithTooSmallAtomSubsets2)
{
    // Evaluating the positions will require atoms 1-9.
    ASSERT_NO_THROW_GMX(sc_.parseFromString("whole_res_com of atomnr 2 5 7"));
    ASSERT_NO_FATAL_FAILURE(loadTopology("simple.gro"));
    ASSERT_NO_THROW_GMX(sc_.compile());
    frame_->natoms = 8;
    EXPECT_THROW_GMX(sc_.evaluate(frame_, NULL), gmx::InconsistentInputError);
}

TEST_F(SelectionCollectionTest, HandlesFramesWithTooSmallAtomSubsets3)
{
    ASSERT_NO_THROW_GMX(sc_.parseFromString("mindistance from atomnr 1 to 5 < 2"));
    ASSERT_NO_FATAL_FAILURE(loadTopology("simple.gro"));
    ASSERT_NO_THROW_GMX(sc_.compile());
    frame_->natoms = 10;
    EXPECT_THROW_GMX(sc_.evaluate(frame_, NULL), gmx::InconsistentInputError);
}

// TODO: Tests for more evaluation errors


/********************************************************************
 * Tests for selection keywords
 */

TEST_F(SelectionCollectionDataTest, HandlesAllNone)
{
    static const char * const selections[] = {
        "all",
        "none"
    };
    runTest(10, selections);
}

TEST_F(SelectionCollectionDataTest, HandlesAtomnr)
{
    static const char * const selections[] = {
        "atomnr 1 to 3 6 to 8",
        "atomnr 4 2 5 to 7",
        "atomnr <= 5"
    };
    runTest(10, selections);
}

TEST_F(SelectionCollectionDataTest, HandlesResnr)
{
    static const char * const selections[] = {
        "resnr 1 2 5",
        "resid 4 to 3"
    };
    runTest("simple.gro", selections);
}

TEST_F(SelectionCollectionDataTest, HandlesResIndex)
{
    static const char * const selections[] = {
        "resindex 1 4",
        "residue 1 3"
    };
    runTest("simple.pdb", selections);
}

TEST_F(SelectionCollectionDataTest, HandlesMolIndex)
{
    static const char * const selections[] = {
        "molindex 1 4",
        "molecule 2 3 5"
    };
    ASSERT_NO_FATAL_FAILURE(runParser(selections));
    ASSERT_NO_FATAL_FAILURE(loadTopology("simple.gro"));
    topManager_.initUniformMolecules(3);
    ASSERT_NO_FATAL_FAILURE(runCompiler());
}

TEST_F(SelectionCollectionDataTest, HandlesAtomname)
{
    static const char * const selections[] = {
        "name CB",
        "atomname S1 S2"
    };
    runTest("simple.gro", selections);
}

TEST_F(SelectionCollectionDataTest, HandlesPdbAtomname)
{
    static const char * const selections[] = {
        "name HG21",
        "name 1HG2",
        "pdbname HG21 CB",
        "pdbatomname 1HG2"
    };
    runTest("simple.pdb", selections);
}


TEST_F(SelectionCollectionDataTest, HandlesAtomtype)
{
    static const char * const selections[] = {
        "atomtype CA"
    };
    ASSERT_NO_FATAL_FAILURE(runParser(selections));
    ASSERT_NO_FATAL_FAILURE(loadTopology("simple.gro"));
    const char *const types[] = { "CA", "SA", "SB" };
    topManager_.initAtomTypes(types);
    ASSERT_NO_FATAL_FAILURE(runCompiler());
}

TEST_F(SelectionCollectionDataTest, HandlesChain)
{
    static const char * const selections[] = {
        "chain A",
        "chain B"
    };
    runTest("simple.pdb", selections);
}

TEST_F(SelectionCollectionDataTest, HandlesMass)
{
    static const char * const selections[] = {
        "mass > 5"
    };
    ASSERT_NO_FATAL_FAILURE(runParser(selections));
    ASSERT_NO_FATAL_FAILURE(loadTopology("simple.gro"));
    for (int i = 0; i < top_->atoms.nr; ++i)
    {
        top_->atoms.atom[i].m = 1.0 + i;
    }
    ASSERT_NO_FATAL_FAILURE(runCompiler());
}

TEST_F(SelectionCollectionDataTest, HandlesCharge)
{
    static const char * const selections[] = {
        "charge < 0.5"
    };
    ASSERT_NO_FATAL_FAILURE(runParser(selections));
    ASSERT_NO_FATAL_FAILURE(loadTopology("simple.gro"));
    for (int i = 0; i < top_->atoms.nr; ++i)
    {
        top_->atoms.atom[i].q = i / 10.0;
    }
    ASSERT_NO_FATAL_FAILURE(runCompiler());
}

TEST_F(SelectionCollectionDataTest, HandlesAltLoc)
{
    static const char * const selections[] = {
        "altloc \" \"",
        "altloc A"
    };
    runTest("simple.pdb", selections);
}

TEST_F(SelectionCollectionDataTest, HandlesInsertCode)
{
    static const char * const selections[] = {
        "insertcode \" \"",
        "insertcode A"
    };
    runTest("simple.pdb", selections);
}

TEST_F(SelectionCollectionDataTest, HandlesOccupancy)
{
    static const char * const selections[] = {
        "occupancy 1",
        "occupancy < .5"
    };
    runTest("simple.pdb", selections);
}

TEST_F(SelectionCollectionDataTest, HandlesBeta)
{
    static const char * const selections[] = {
        "beta 0",
        "beta >= 0.3"
    };
    runTest("simple.pdb", selections);
}

TEST_F(SelectionCollectionDataTest, HandlesResname)
{
    static const char * const selections[] = {
        "resname RA",
        "resname RB RC"
    };
    runTest("simple.gro", selections);
}

TEST_F(SelectionCollectionDataTest, HandlesCoordinateKeywords)
{
    static const char * const selections[] = {
        "x < 3",
        "y >= 3",
        "x {-1 to 2}"
    };
    setFlags(TestFlags() | efTestEvaluation | efTestPositionCoordinates);
    runTest("simple.gro", selections);
}


TEST_F(SelectionCollectionDataTest, HandlesSameResidue)
{
    static const char * const selections[] = {
        "same residue as atomnr 1 4 12"
    };
    runTest("simple.gro", selections);
}


TEST_F(SelectionCollectionDataTest, HandlesSameResidueName)
{
    static const char * const selections[] = {
        "same resname as atomnr 1 14"
    };
    runTest("simple.gro", selections);
}


TEST_F(SelectionCollectionDataTest, HandlesPositionKeywords)
{
    static const char * const selections[] = {
        "cog of resnr 1 3",
        "res_cog of name CB and resnr 1 3",
        "whole_res_cog of name CB and resnr 1 3",
        "part_res_cog of x < 3",
        "dyn_res_cog of x < 3"
    };
    setFlags(TestFlags() | efTestEvaluation | efTestPositionCoordinates
             | efTestPositionAtoms);
    runTest("simple.gro", selections);
}


TEST_F(SelectionCollectionDataTest, HandlesDistanceKeyword)
{
    static const char * const selections[] = {
        "distance from cog of resnr 1 < 2"
    };
    setFlags(TestFlags() | efTestEvaluation | efTestPositionCoordinates);
    runTest("simple.gro", selections);
}


TEST_F(SelectionCollectionDataTest, HandlesMinDistanceKeyword)
{
    static const char * const selections[] = {
        "mindistance from resnr 1 < 2"
    };
    setFlags(TestFlags() | efTestEvaluation | efTestPositionCoordinates);
    runTest("simple.gro", selections);
}


TEST_F(SelectionCollectionDataTest, HandlesWithinKeyword)
{
    static const char * const selections[] = {
        "within 1 of resnr 2"
    };
    setFlags(TestFlags() | efTestEvaluation | efTestPositionCoordinates);
    runTest("simple.gro", selections);
}


TEST_F(SelectionCollectionDataTest, HandlesInSolidAngleKeyword)
{
    // Both of these should evaluate to empty on a correct implementation.
    static const char * const selections[] = {
        "resname TP and not insolidangle center cog of resname C span resname R cutoff 20",
        "resname TN and insolidangle center cog of resname C span resname R cutoff 20"
    };
    setFlags(TestFlags() | efDontTestCompiledAtoms | efTestEvaluation);
    runTest("sphere.gro", selections);
}


TEST_F(SelectionCollectionDataTest, HandlesPermuteModifier)
{
    static const char * const selections[] = {
        "all permute 3 1 2",
        "res_cog of resnr 1 to 4 permute 2 1",
        "name CB S1 and res_cog x < 3 permute 2 1"
    };
    setFlags(TestFlags() | efTestEvaluation | efTestPositionCoordinates
             | efTestPositionAtoms | efTestPositionMapping);
    runTest("simple.gro", selections);
}


TEST_F(SelectionCollectionDataTest, HandlesPlusModifier)
{
    static const char * const selections[] = {
        "name S2 plus name S1",
        "res_cog of resnr 2 plus res_cog of resnr 1 plus res_cog of resnr 3",
        "name S1 and y < 3 plus res_cog of x < 2.5"
    };
    setFlags(TestFlags() | efTestEvaluation | efTestPositionCoordinates
             | efTestPositionAtoms | efTestPositionMapping);
    runTest("simple.gro", selections);
}


TEST_F(SelectionCollectionDataTest, HandlesMergeModifier)
{
    static const char * const selections[] = {
        "name S2 merge name S1",
        "resnr 1 2 and name S2 merge resnr 1 2 and name S1 merge res_cog of resnr 1 2",
        "name S1 and x < 2.5 merge res_cog of x < 2.5"
    };
    setFlags(TestFlags() | efTestEvaluation | efTestPositionCoordinates
             | efTestPositionAtoms | efTestPositionMapping);
    runTest("simple.gro", selections);
}


/********************************************************************
 * Tests for generic selection evaluation
 */

TEST_F(SelectionCollectionDataTest, ComputesMassesAndCharges)
{
    static const char * const selections[] = {
        "name CB",
        "y > 2",
        "res_cog of y > 2"
    };
    setFlags(TestFlags() | efTestEvaluation | efTestPositionAtoms
             | efTestPositionMasses | efTestPositionCharges);
    ASSERT_NO_FATAL_FAILURE(runParser(selections));
    ASSERT_NO_FATAL_FAILURE(loadTopology("simple.gro"));
    for (int i = 0; i < top_->atoms.nr; ++i)
    {
        top_->atoms.atom[i].m =   1.0 + i / 100.0;
        top_->atoms.atom[i].q = -(1.0 + i / 100.0);
    }
    ASSERT_NO_FATAL_FAILURE(runCompiler());
    ASSERT_NO_FATAL_FAILURE(runEvaluate());
    ASSERT_NO_FATAL_FAILURE(runEvaluateFinal());
}

TEST_F(SelectionCollectionDataTest, ComputesMassesAndChargesWithoutTopology)
{
    static const char * const selections[] = {
        "atomnr 1 to 3 8 to 9",
        "y > 2",
        "cog of (y > 2)"
    };
    setFlags(TestFlags() | efTestPositionAtoms
             | efTestPositionMasses | efTestPositionCharges);
    runTest(10, selections);
}


/********************************************************************
 * Tests for selection syntactic constructs
 */

TEST_F(SelectionCollectionDataTest, HandlesSelectionNames)
{
    static const char * const selections[] = {
        "\"GroupSelection\" group \"GrpA\"",
        "\"DynamicSelection\" x < 5",
        "y < 3"
    };
    setFlags(TestFlags() | efTestSelectionNames);
    ASSERT_NO_THROW_GMX(loadIndexGroups("simple.ndx"));
    runTest(10, selections);
}

TEST_F(SelectionCollectionDataTest, HandlesIndexGroupsInSelections)
{
    static const char * const selections[] = {
        "group \"GrpA\"",
        "GrpB",
        "1",
        "group \"GrpB\" and resname RB"
    };
    setFlags(TestFlags() | efTestSelectionNames);
    ASSERT_NO_THROW_GMX(loadIndexGroups("simple.ndx"));
    runTest("simple.gro", selections);
}

TEST_F(SelectionCollectionDataTest, HandlesIndexGroupsInSelectionsDelayed)
{
    static const char * const selections[] = {
        "group \"GrpA\"",
        "GrpB",
        "1",
        "group \"GrpB\" and resname RB"
    };
    setFlags(TestFlags() | efTestSelectionNames);
    ASSERT_NO_FATAL_FAILURE(runParser(selections));
    ASSERT_NO_FATAL_FAILURE(loadTopology("simple.gro"));
    ASSERT_NO_THROW_GMX(loadIndexGroups("simple.ndx"));
    ASSERT_NO_FATAL_FAILURE(runCompiler());
}

TEST_F(SelectionCollectionDataTest, HandlesUnsortedIndexGroupsInSelections)
{
    static const char * const selections[] = {
        "foo = group \"GrpUnsorted\"",
        "group \"GrpUnsorted\"",
        "GrpUnsorted",
        "2",
        "res_cog of group \"GrpUnsorted\"",
        "group \"GrpUnsorted\" permute 2 1",
        "foo"
    };
    setFlags(TestFlags() | efTestPositionAtoms | efTestPositionMapping
             | efTestSelectionNames);
    ASSERT_NO_THROW_GMX(loadIndexGroups("simple.ndx"));
    runTest("simple.gro", selections);
}

TEST_F(SelectionCollectionDataTest, HandlesUnsortedIndexGroupsInSelectionsDelayed)
{
    static const char * const selections[] = {
        "foo = group \"GrpUnsorted\"",
        "group \"GrpUnsorted\"",
        "GrpUnsorted",
        "2",
        "res_cog of group \"GrpUnsorted\"",
        "group \"GrpUnsorted\" permute 2 1",
        "foo"
    };
    ASSERT_NO_FATAL_FAILURE(runParser(selections));
    ASSERT_NO_FATAL_FAILURE(loadTopology("simple.gro"));
    ASSERT_NO_THROW_GMX(loadIndexGroups("simple.ndx"));
    ASSERT_NO_FATAL_FAILURE(runCompiler());
}


TEST_F(SelectionCollectionDataTest, HandlesConstantPositions)
{
    static const char * const selections[] = {
        "[1, -2, 3.5]"
    };
    setFlags(TestFlags() | efTestEvaluation | efTestPositionCoordinates
             | efTestPositionMapping);
    runTest("simple.gro", selections);
}


TEST_F(SelectionCollectionDataTest, HandlesConstantPositionsWithModifiers)
{
    static const char * const selections[] = {
        "[0, 0, 0] plus [0, 1, 0]"
    };
    setFlags(TestFlags() | efTestEvaluation | efTestPositionCoordinates
             | efTestPositionMapping);
    runTest("simple.gro", selections);
}


TEST_F(SelectionCollectionDataTest, HandlesWithinConstantPositions)
{
    static const char * const selections[] = {
        "within 1 of [2, 1, 0]"
    };
    setFlags(TestFlags() | efTestEvaluation | efTestPositionCoordinates);
    runTest("simple.gro", selections);
}


TEST_F(SelectionCollectionDataTest, HandlesOverlappingIntegerRanges)
{
    static const char * const selections[] = {
        "atomnr 2 to 4 5 to 8",
        "atomnr 2 to 5 4 to 7"
    };
    ASSERT_NO_FATAL_FAILURE(runTest(10, selections));
}


TEST_F(SelectionCollectionDataTest, HandlesOverlappingRealRanges)
{
    static const char * const selections[] = {
        "charge {-0.35 to -0.05 0.25 to 0.75}",
        "charge {0.05 to -0.3 -0.05 to 0.55}"
    };
    ASSERT_NO_FATAL_FAILURE(runParser(selections));
    ASSERT_NO_FATAL_FAILURE(loadTopology("simple.gro"));
    for (int i = 0; i < top_->atoms.nr; ++i)
    {
        top_->atoms.atom[i].q = i / 10.0 - 0.5;
    }
    ASSERT_NO_FATAL_FAILURE(runCompiler());
}


TEST_F(SelectionCollectionDataTest, HandlesForcedStringMatchingMode)
{
    static const char * const selections[] = {
        "name = S1 \"C?\"",
        "name ? S1 \"C?\""
    };
    runTest("simple.gro", selections);
}


TEST_F(SelectionCollectionDataTest, HandlesWildcardMatching)
{
    static const char * const selections[] = {
        "name \"S?\"",
        "name ? \"S?\""
    };
    runTest("simple.gro", selections);
}


TEST_F(SelectionCollectionDataTest, HandlesRegexMatching)
{
    static const char * const selections[] = {
        "resname \"R[BD]\"",
        "resname ~ \"R[BD]\""
    };
    if (gmx::Regex::isSupported())
    {
        runTest("simple.gro", selections);
    }
}


TEST_F(SelectionCollectionDataTest, HandlesBasicBoolean)
{
    static const char * const selections[] = {
        "atomnr 1 to 5 and atomnr 2 to 7",
        "atomnr 1 to 5 or not atomnr 3 to 8",
        "not not atomnr 1 to 5 and atomnr 2 to 6 and not not atomnr 3 to 7",
        "atomnr 1 to 5 and (atomnr 2 to 7 and atomnr 3 to 6)",
        "x < 5 and atomnr 1 to 5 and y < 3 and atomnr 2 to 4"
    };
    runTest(10, selections);
}


TEST_F(SelectionCollectionDataTest, HandlesDynamicAtomValuedParameters)
{
    static const char * const selections[] = {
        "same residue as (atomnr 3 5 13 or y > 5)",
        "(resnr 1 3 5 or x > 10) and same residue as (atomnr 3 5 13 or z > 5)"
    };
    setFlags(TestFlags() | efTestEvaluation);
    runTest("simple.gro", selections);
}


TEST_F(SelectionCollectionDataTest, HandlesEmptySelectionWithUnevaluatedExpressions)
{
    static const char * const selections[] = {
        "none and x > 2",
        "none and same resname as resnr 2"
    };
    runTest("simple.gro", selections);
}


<<<<<<< HEAD
TEST_F(SelectionCollectionDataTest, HandlesPositionModifiersForKeywords)
{
    static const char * const selections[] = {
        "res_cog x > 2",
        "name CB and res_cog y > 2.5"
    };
    setFlags(TestFlags() | efTestEvaluation);
    runTest("simple.gro", selections);
}


TEST_F(SelectionCollectionDataTest, HandlesPositionModifiersForMethods)
{
    static const char * const selections[] = {
        "res_cog distance from cog of resnr 1 < 2",
        "res_cog within 2 of cog of resnr 1"
    };
    setFlags(TestFlags() | efTestEvaluation);
    runTest("simple.gro", selections);
}


TEST_F(SelectionCollectionDataTest, HandlesKeywordOfPositions)
{
    static const char * const selections[] = {
        "x < y of cog of resnr 2"
    };
    setFlags(TestFlags() | efTestEvaluation);
    runTest("simple.gro", selections);
}

TEST_F(SelectionCollectionDataTest, HandlesKeywordOfPositionsInArithmetic)
{
    static const char * const selections[] = {
        "x - y of cog of resnr 2 < 0"
    };
    setFlags(TestFlags() | efTestEvaluation);
=======
TEST_F(SelectionCollectionDataTest, HandlesEmptyReferenceForSame)
{
    static const char * const selections[] = {
        "same residue as none",
        "same resname as none"
    };
>>>>>>> 1cdc52e9
    runTest("simple.gro", selections);
}


TEST_F(SelectionCollectionDataTest, HandlesNumericComparisons)
{
    static const char * const selections[] = {
        "x > 2",
        "2 < x",
        "y > resnr",
        "resnr < 2.5",
        "2.5 > resnr"
    };
    setFlags(TestFlags() | efTestEvaluation | efTestPositionCoordinates);
    runTest("simple.gro", selections);
}


TEST_F(SelectionCollectionDataTest, HandlesArithmeticExpressions)
{
    static const char * const selections[] = {
        "x+1 > 3",
        "(y-1)^2 <= 1",
        "x+--1 > 3",
        "-x+-1 < -3"
    };
    setFlags(TestFlags() | efTestEvaluation | efTestPositionCoordinates);
    runTest("simple.gro", selections);
}


TEST_F(SelectionCollectionDataTest, HandlesNumericVariables)
{
    static const char * const selections[] = {
        "value = x + y",
        "value <= 4",
        "index = resnr",
        "index < 3"
    };
    setFlags(TestFlags() | efTestEvaluation | efTestPositionCoordinates);
    runTest("simple.gro", selections);
}


TEST_F(SelectionCollectionDataTest, HandlesComplexNumericVariables)
{
    static const char * const selections[] = {
        "value = x + y",
        "resname RA and value <= 4",
        "resname RA RB and x < 3 and value <= 4",
        "index = atomnr",
        "resname RA and index < 3",
        "resname RB and y < 3 and index < 6"
    };
    setFlags(TestFlags() | efTestEvaluation | efTestPositionCoordinates);
    runTest("simple.gro", selections);
}


TEST_F(SelectionCollectionDataTest, HandlesPositionVariables)
{
    static const char * const selections[] = {
        "foo = res_cog of resname RA",
        "foo",
        "within 1 of foo",
        "bar = cog of resname RA",
        "bar",
        "within 1 of bar"
    };
    setFlags(TestFlags() | efTestEvaluation | efTestPositionCoordinates);
    runTest("simple.gro", selections);
}


TEST_F(SelectionCollectionDataTest, HandlesConstantPositionInVariable)
{
    static const char * const selections[] = {
        "constpos = [1.0, 2.5, 0.5]",
        "constpos",
        "within 2 of constpos"
    };
    setFlags(TestFlags() | efTestEvaluation | efTestPositionCoordinates
             | efTestPositionAtoms);
    runTest("simple.gro", selections);
}


TEST_F(SelectionCollectionDataTest, HandlesNumericConstantsInVariables)
{
    static const char * const selections[] = {
        "constint = 4",
        "constreal1 = 0.5",
        "constreal2 = 2.7",
        "resnr < constint",
        "x + constreal1 < constreal2"
    };
    setFlags(TestFlags() | efTestEvaluation | efTestPositionCoordinates);
    runTest("simple.gro", selections);
}


/********************************************************************
 * Tests for complex boolean syntax
 */

TEST_F(SelectionCollectionDataTest, HandlesBooleanStaticAnalysis)
{
    static const char * const selections[] = {
        "atomnr 1 to 5 and atomnr 2 to 7 and x < 2",
        "atomnr 1 to 5 and (atomnr 4 to 7 or x < 2)",
        "atomnr 1 to 5 and y < 3 and (atomnr 4 to 7 or x < 2)",
        "atomnr 1 to 5 and not (atomnr 4 to 7 or x < 2)",
        "atomnr 1 to 5 or (atomnr 4 to 6 and (atomnr 5 to 7 or x < 2))"
    };
    runTest(10, selections);
}


TEST_F(SelectionCollectionDataTest, HandlesBooleanStaticAnalysisWithVariables)
{
    static const char * const selections[] = {
        "foo = atomnr 4 to 7 or x < 2",
        "atomnr 1 to 4 and foo",
        "atomnr 2 to 6 and y < 3 and foo",
        "atomnr 6 to 10 and not foo"
    };
    runTest(10, selections);
}


TEST_F(SelectionCollectionDataTest, HandlesBooleanStaticAnalysisWithMoreVariables)
{
    static const char * const selections[] = {
        "foo = atomnr 4 to 7",
        "bar = foo and x < 2",
        "bar2 = foo and y < 2",
        "atomnr 1 to 4 and bar",
        "atomnr 2 to 6 and y < 3 and bar2",
        "atomnr 6 to 10 and not foo"
    };
    runTest(10, selections);
}


/********************************************************************
 * Tests for complex subexpression cases
 *
 * These tests use some knowledge of the implementation to trigger different
 * paths in the code.
 */

TEST_F(SelectionCollectionDataTest, HandlesUnusedVariables)
{
    static const char * const selections[] = {
        "unused1 = atomnr 1 to 3",
        "foo = atomnr 4 to 7",
        "atomnr 1 to 6 and foo",
        "unused2 = atomnr 3 to 5"
    };
    runTest(10, selections);
}


TEST_F(SelectionCollectionDataTest, HandlesVariablesWithStaticEvaluationGroups)
{
    static const char * const selections[] = {
        "foo = atomnr 4 to 7 and x < 2",
        "atomnr 1 to 5 and foo",
        "atomnr 3 to 7 and foo"
    };
    runTest(10, selections);
}


TEST_F(SelectionCollectionDataTest, HandlesVariablesWithMixedEvaluationGroups)
{
    static const char * const selections[] = {
        "foo = atomnr 4 to 7 and x < 2",
        "atomnr 1 to 6 and foo",
        "within 1 of foo",
        "foo"
    };
    runTest(10, selections);
}


TEST_F(SelectionCollectionDataTest, HandlesVariablesWithMixedEvaluationGroups2)
{
    static const char * const selections[] = {
        "foo = atomnr 1 to 8 and x < 10",
        "atomnr 1 to 5 and y < 10 and foo",
        "foo"
    };
    setFlags(TestFlags() | efTestEvaluation);
    runTest("simple.gro", selections);
}


} // namespace<|MERGE_RESOLUTION|>--- conflicted
+++ resolved
@@ -1154,7 +1154,16 @@
 }
 
 
-<<<<<<< HEAD
+TEST_F(SelectionCollectionDataTest, HandlesEmptyReferenceForSame)
+{
+    static const char * const selections[] = {
+        "same residue as none",
+        "same resname as none"
+    };
+    runTest("simple.gro", selections);
+}
+
+
 TEST_F(SelectionCollectionDataTest, HandlesPositionModifiersForKeywords)
 {
     static const char * const selections[] = {
@@ -1192,14 +1201,6 @@
         "x - y of cog of resnr 2 < 0"
     };
     setFlags(TestFlags() | efTestEvaluation);
-=======
-TEST_F(SelectionCollectionDataTest, HandlesEmptyReferenceForSame)
-{
-    static const char * const selections[] = {
-        "same residue as none",
-        "same resname as none"
-    };
->>>>>>> 1cdc52e9
     runTest("simple.gro", selections);
 }
 
