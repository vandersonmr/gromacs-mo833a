/*
 * This file is part of the GROMACS molecular simulation package.
 *
 * Copyright (c) 2012,2013,2014,2015,2016,2017,2018, by the GROMACS development team, led by
 * Mark Abraham, David van der Spoel, Berk Hess, and Erik Lindahl,
 * and including many others, as listed in the AUTHORS file in the
 * top-level source directory and at http://www.gromacs.org.
 *
 * GROMACS is free software; you can redistribute it and/or
 * modify it under the terms of the GNU Lesser General Public License
 * as published by the Free Software Foundation; either version 2.1
 * of the License, or (at your option) any later version.
 *
 * GROMACS is distributed in the hope that it will be useful,
 * but WITHOUT ANY WARRANTY; without even the implied warranty of
 * MERCHANTABILITY or FITNESS FOR A PARTICULAR PURPOSE.  See the GNU
 * Lesser General Public License for more details.
 *
 * You should have received a copy of the GNU Lesser General Public
 * License along with GROMACS; if not, see
 * http://www.gnu.org/licenses, or write to the Free Software Foundation,
 * Inc., 51 Franklin Street, Fifth Floor, Boston, MA  02110-1301  USA.
 *
 * If you want to redistribute modifications to GROMACS, please
 * consider that scientific software is very special. Version
 * control is crucial - bugs must be traceable. We will be happy to
 * consider code for inclusion in the official distribution, but
 * derived work must not be called official GROMACS. Details are found
 * in the README & COPYING files - if they are missing, get the
 * official version at http://www.gromacs.org.
 *
 * To help us fund GROMACS development, we humbly ask that you cite
 * the research papers on the package. Check out http://www.gromacs.org.
 */
#include "gmxpre.h"

#include "calc_verletbuf.h"

#include <cassert>
#include <cmath>
#include <cstdlib>

#include <algorithm>

#include "gromacs/ewald/ewald-utils.h"
#include "gromacs/math/functions.h"
#include "gromacs/math/units.h"
#include "gromacs/math/vec.h"
#include "gromacs/mdlib/nb_verlet.h"
#include "gromacs/mdlib/nbnxn_simd.h"
#include "gromacs/mdlib/nbnxn_util.h"
#include "gromacs/mdtypes/inputrec.h"
#include "gromacs/mdtypes/md_enums.h"
#include "gromacs/topology/ifunc.h"
#include "gromacs/topology/topology.h"
#include "gromacs/utility/fatalerror.h"
#include "gromacs/utility/smalloc.h"
#include "gromacs/utility/strconvert.h"

/* The code in this file estimates a pairlist buffer length
 * given a target energy drift per atom per picosecond.
 * This is done by estimating the drift given a buffer length.
 * Ideally we would like to have a tight overestimate of the drift,
 * but that can be difficult to achieve.
 *
 * Significant approximations used:
 *
 * Uniform particle density. UNDERESTIMATES the drift by rho_global/rho_local.
 *
 * Interactions don't affect particle motion. OVERESTIMATES the drift on longer
 * time scales. This approximation probably introduces the largest errors.
 *
 * Only take one constraint per particle into account: OVERESTIMATES the drift.
 *
 * For rotating constraints assume the same functional shape for time scales
 * where the constraints rotate significantly as the exact expression for
 * short time scales. OVERESTIMATES the drift on long time scales.
 *
 * For non-linear virtual sites use the mass of the lightest constructing atom
 * to determine the displacement. OVER/UNDERESTIMATES the drift, depending on
 * the geometry and masses of constructing atoms.
 *
 * Note that the formulas for normal atoms and linear virtual sites are exact,
 * apart from the first two approximations.
 *
 * Note that apart from the effect of the above approximations, the actual
 * drift of the total energy of a system can be orders of magnitude smaller
 * due to cancellation of positive and negative drift for different pairs.
 */


/* Struct for unique atom type for calculating the energy drift.
 * The atom displacement depends on mass and constraints.
 * The energy jump for given distance depend on LJ type and q.
 */
typedef struct
{
    atom_nonbonded_kinetic_prop_t prop; /* non-bonded and kinetic atom prop. */
    int                           n;    /* #atoms of this type in the system */
} verletbuf_atomtype_t;

// Struct for derivatives of a non-bonded interaction potential
typedef struct
{
    real  md1; // -V' at the cutoff
    real  d2;  //  V'' at the cutoff
    real  md3; // -V''' at the cutoff
} pot_derivatives_t;

VerletbufListSetup verletbufGetListSetup(int nbnxnKernelType)
{
    /* Note that the current buffer estimation code only handles clusters
     * of size 1, 2 or 4, so for 4x8 or 8x8 we use the estimate for 4x4.
     */
    VerletbufListSetup listSetup;

    listSetup.cluster_size_i = nbnxn_kernel_to_cluster_i_size(nbnxnKernelType);
    listSetup.cluster_size_j = nbnxn_kernel_to_cluster_j_size(nbnxnKernelType);

    if (nbnxnKernelType == nbnxnk8x8x8_GPU ||
        nbnxnKernelType == nbnxnk8x8x8_PlainC)
    {
        /* The GPU kernels (except for OpenCL) split the j-clusters in two halves */
        listSetup.cluster_size_j /= 2;
    }

    return listSetup;
}

VerletbufListSetup verletbufGetSafeListSetup(ListSetupType listType)
{
    /* When calling this function we often don't know which kernel type we
     * are going to use. We choose the kernel type with the smallest possible
     * i- and j-cluster sizes, so we potentially overestimate, but never
     * underestimate, the buffer drift.
     */
    int nbnxnKernelType;

    if (listType == ListSetupType::Gpu)
    {
        nbnxnKernelType = nbnxnk8x8x8_GPU;
    }
    else if (GMX_SIMD && listType == ListSetupType::CpuSimdWhenSupported)
    {
#ifdef GMX_NBNXN_SIMD_2XNN
        /* We use the smallest cluster size to be on the safe side */
        nbnxnKernelType = nbnxnk4xN_SIMD_2xNN;
#else
        nbnxnKernelType = nbnxnk4xN_SIMD_4xN;
#endif
    }
    else
    {
        nbnxnKernelType = nbnxnk4x4_PlainC;
    }

    return verletbufGetListSetup(nbnxnKernelType);
}

static gmx_bool
atom_nonbonded_kinetic_prop_equal(const atom_nonbonded_kinetic_prop_t *prop1,
                                  const atom_nonbonded_kinetic_prop_t *prop2)
{
    return (prop1->mass     == prop2->mass &&
            prop1->type     == prop2->type &&
            prop1->q        == prop2->q &&
            prop1->bConstr  == prop2->bConstr &&
            prop1->con_mass == prop2->con_mass &&
            prop1->con_len  == prop2->con_len);
}

static void add_at(verletbuf_atomtype_t **att_p, int *natt_p,
                   const atom_nonbonded_kinetic_prop_t *prop,
                   int nmol)
{
    verletbuf_atomtype_t   *att;
    int                     natt, i;

    if (prop->mass == 0)
    {
        /* Ignore massless particles */
        return;
    }

    att  = *att_p;
    natt = *natt_p;

    i = 0;
    while (i < natt && !atom_nonbonded_kinetic_prop_equal(prop, &att[i].prop))
    {
        i++;
    }

    if (i < natt)
    {
        att[i].n += nmol;
    }
    else
    {
        (*natt_p)++;
        srenew(*att_p, *natt_p);
        (*att_p)[i].prop = *prop;
        (*att_p)[i].n    = nmol;
    }
}

/* Returns the mass of atom atomIndex or 1 when setMassesToOne=true */
static real getMass(const t_atoms &atoms,
                    int            atomIndex,
                    bool           setMassesToOne)
{
    if (!setMassesToOne)
    {
        return atoms.atom[atomIndex].m;
    }
    else
    {
        return 1;
    }
}

static void get_vsite_masses(const gmx_moltype_t  *moltype,
                             const gmx_ffparams_t *ffparams,
                             bool                  setMassesToOne,
                             real                 *vsite_m,
                             int                  *n_nonlin_vsite)
{
    int            ft, i;
    const t_ilist *il;

    *n_nonlin_vsite = 0;

    /* Check for virtual sites, determine mass from constructing atoms */
    for (ft = 0; ft < F_NRE; ft++)
    {
        if (IS_VSITE(ft))
        {
            il = &moltype->ilist[ft];

            for (i = 0; i < il->nr; i += 1+NRAL(ft))
            {
                const t_iparams *ip;
                real             inv_mass, coeff, m_aj;
                int              a1;

                ip = &ffparams->iparams[il->iatoms[i]];

                a1 = il->iatoms[i+1];

                if (ft != F_VSITEN)
                {
                    /* Only vsiten can have more than four
                       constructing atoms, so NRAL(ft) <= 5 */
                    int        j;
                    real      *cam;
                    const int  maxj = NRAL(ft);

                    snew(cam, maxj);
                    assert(maxj <= 5);
                    for (j = 1; j < maxj; j++)
                    {
                        int aj = il->iatoms[i + 1 + j];
                        cam[j] = getMass(moltype->atoms, aj, setMassesToOne);
                        if (cam[j] == 0)
                        {
                            cam[j] = vsite_m[aj];
                        }
                        if (cam[j] == 0)
                        {
                            gmx_fatal(FARGS, "In molecule type '%s' %s construction involves atom %d, which is a virtual site of equal or high complexity. This is not supported.",
                                      *moltype->name,
                                      interaction_function[ft].longname,
                                      aj + 1);
                        }
                    }

                    switch (ft)
                    {
                        case F_VSITE2:
                            /* Exact */
                            vsite_m[a1] = (cam[1]*cam[2])/(cam[2]*gmx::square(1-ip->vsite.a) + cam[1]*gmx::square(ip->vsite.a));
                            break;
                        case F_VSITE3:
                            /* Exact */
                            vsite_m[a1] = (cam[1]*cam[2]*cam[3])/(cam[2]*cam[3]*gmx::square(1-ip->vsite.a-ip->vsite.b) + cam[1]*cam[3]*gmx::square(ip->vsite.a) + cam[1]*cam[2]*gmx::square(ip->vsite.b));
                            break;
                        case F_VSITEN:
                            gmx_incons("Invalid vsite type");
                        default:
                            /* Use the mass of the lightest constructing atom.
                             * This is an approximation.
                             * If the distance of the virtual site to the
                             * constructing atom is less than all distances
                             * between constructing atoms, this is a safe
                             * over-estimate of the displacement of the vsite.
                             * This condition holds for all H mass replacement
                             * vsite constructions, except for SP2/3 groups.
                             * In SP3 groups one H will have a F_VSITE3
                             * construction, so even there the total drift
                             * estimate shouldn't be far off.
                             */
                            vsite_m[a1] = cam[1];
                            for (j = 2; j < maxj; j++)
                            {
                                vsite_m[a1] = std::min(vsite_m[a1], cam[j]);
                            }
                            (*n_nonlin_vsite)++;
                            break;
                    }
                    sfree(cam);
                }
                else
                {
                    int j;

                    /* Exact */
                    inv_mass = 0;
                    for (j = 0; j < 3*ffparams->iparams[il->iatoms[i]].vsiten.n; j += 3)
                    {
                        int aj = il->iatoms[i + j + 2];
                        coeff  = ffparams->iparams[il->iatoms[i+j]].vsiten.a;
                        if (moltype->atoms.atom[aj].ptype == eptVSite)
                        {
                            m_aj = vsite_m[aj];
                        }
                        else
                        {
                            m_aj = moltype->atoms.atom[aj].m;
                        }
                        if (m_aj <= 0)
                        {
                            gmx_incons("The mass of a vsiten constructing atom is <= 0");
                        }
                        inv_mass += coeff*coeff/m_aj;
                    }
                    vsite_m[a1] = 1/inv_mass;
                    /* Correct for loop increment of i */
                    i += j - 1 - NRAL(ft);
                }
                if (gmx_debug_at)
                {
                    fprintf(debug, "atom %4d %-20s mass %6.3f\n",
                            a1, interaction_function[ft].longname, vsite_m[a1]);
                }
            }
        }
    }
}

static void get_verlet_buffer_atomtypes(const gmx_mtop_t      *mtop,
                                        bool                   setMassesToOne,
                                        verletbuf_atomtype_t **att_p,
                                        int                   *natt_p,
                                        int                   *n_nonlin_vsite)
{
    verletbuf_atomtype_t          *att;
    int                            natt;
    int                            ft, i, a1, a2, a3, a;
    const t_ilist                 *il;
    const t_iparams               *ip;
    atom_nonbonded_kinetic_prop_t *prop;
    real                          *vsite_m;
    int                            n_nonlin_vsite_mol;

    att  = nullptr;
    natt = 0;

    if (n_nonlin_vsite != nullptr)
    {
        *n_nonlin_vsite = 0;
    }

    for (const gmx_molblock_t &molblock : mtop->molblock)
    {
        int                  nmol    = molblock.nmol;
        const gmx_moltype_t &moltype = mtop->moltype[molblock.type];
        const t_atoms       *atoms   = &moltype.atoms;

        /* Check for constraints, as they affect the kinetic energy.
         * For virtual sites we need the masses and geometry of
         * the constructing atoms to determine their velocity distribution.
         */
        snew(prop, atoms->nr);
        snew(vsite_m, atoms->nr);

        for (ft = F_CONSTR; ft <= F_CONSTRNC; ft++)
        {
            il = &moltype.ilist[ft];

            for (i = 0; i < il->nr; i += 1+NRAL(ft))
            {
                ip         = &mtop->ffparams.iparams[il->iatoms[i]];
                a1         = il->iatoms[i+1];
                a2         = il->iatoms[i+2];
                real mass1 = getMass(*atoms, a1, setMassesToOne);
                real mass2 = getMass(*atoms, a2, setMassesToOne);
                if (mass2 > prop[a1].con_mass)
                {
                    prop[a1].con_mass = mass2;
                    prop[a1].con_len  = ip->constr.dA;
                }
                if (mass1 > prop[a2].con_mass)
                {
                    prop[a2].con_mass = mass1;
                    prop[a2].con_len  = ip->constr.dA;
                }
            }
        }

        il = &moltype.ilist[F_SETTLE];

        for (i = 0; i < il->nr; i += 1+NRAL(F_SETTLE))
        {
            ip         = &mtop->ffparams.iparams[il->iatoms[i]];
            a1         = il->iatoms[i+1];
            a2         = il->iatoms[i+2];
            a3         = il->iatoms[i+3];
            /* Usually the mass of a1 (usually oxygen) is larger than a2/a3.
             * If this is not the case, we overestimate the displacement,
             * which leads to a larger buffer (ok since this is an exotic case).
             */
            prop[a1].con_mass = getMass(*atoms, a2, setMassesToOne);
            prop[a1].con_len  = ip->settle.doh;

            prop[a2].con_mass = getMass(*atoms, a1, setMassesToOne);
            prop[a2].con_len  = ip->settle.doh;

            prop[a3].con_mass = getMass(*atoms, a1, setMassesToOne);
            prop[a3].con_len  = ip->settle.doh;
        }

        get_vsite_masses(&moltype,
                         &mtop->ffparams,
                         setMassesToOne,
                         vsite_m,
                         &n_nonlin_vsite_mol);
        if (n_nonlin_vsite != nullptr)
        {
            *n_nonlin_vsite += nmol*n_nonlin_vsite_mol;
        }

        for (a = 0; a < atoms->nr; a++)
        {
            if (atoms->atom[a].ptype == eptVSite)
            {
                prop[a].mass = vsite_m[a];
            }
            else
            {
                prop[a].mass = getMass(*atoms, a, setMassesToOne);
            }
            prop[a].type     = atoms->atom[a].type;
            prop[a].q        = atoms->atom[a].q;
            /* We consider an atom constrained, #DOF=2, when it is
             * connected with constraints to (at least one) atom with
             * a mass of more than 0.4x its own mass. This is not a critical
             * parameter, since with roughly equal masses the unconstrained
             * and constrained displacement will not differ much (and both
             * overestimate the displacement).
             */
            prop[a].bConstr = (prop[a].con_mass > 0.4*prop[a].mass);

            add_at(&att, &natt, &prop[a], nmol);
        }

        sfree(vsite_m);
        sfree(prop);
    }

    if (gmx_debug_at)
    {
        for (a = 0; a < natt; a++)
        {
            fprintf(debug, "type %d: m %5.2f t %d q %6.3f con %s con_m %5.3f con_l %5.3f n %d\n",
                    a, att[a].prop.mass, att[a].prop.type, att[a].prop.q,
                    gmx::boolToString(att[a].prop.bConstr), att[a].prop.con_mass, att[a].prop.con_len,
                    att[a].n);
        }
    }

    *att_p  = att;
    *natt_p = natt;
}

/* This function computes two components of the estimate of the variance
 * in the displacement of one atom in a system of two constrained atoms.
 * Returns in sigma2_2d the variance due to rotation of the constrained
 * atom around the atom to which it constrained.
 * Returns in sigma2_3d the variance due to displacement of the COM
 * of the whole system of the two constrained atoms.
 *
 * Note that we only take a single constraint (the one to the heaviest atom)
 * into account. If an atom has multiple constraints, this will result in
 * an overestimate of the displacement, which gives a larger drift and buffer.
 */
void constrained_atom_sigma2(real                                 kT_fac,
                             const atom_nonbonded_kinetic_prop_t *prop,
                             real                                *sigma2_2d,
                             real                                *sigma2_3d)
{
    /* Here we decompose the motion of a constrained atom into two
     * components: rotation around the COM and translation of the COM.
     */

    /* Determine the variance of the arc length for the two rotational DOFs */
    real massFraction = prop->con_mass/(prop->mass + prop->con_mass);
    real sigma2_rot   = kT_fac*massFraction/prop->mass;

    /* The distance from the atom to the COM, i.e. the rotational arm */
    real comDistance  = prop->con_len*massFraction;

    /* The variance relative to the arm */
    real sigma2_rel   = sigma2_rot/gmx::square(comDistance);

    /* For sigma2_rel << 1 we don't notice the rotational effect and
     * we have a normal, Gaussian displacement distribution.
     * For larger sigma2_rel the displacement is much less, in fact it can
     * not exceed 2*comDistance. We can calculate MSD/arm^2 as:
     *   integral_x=0-inf distance2(x) x/sigma2_rel exp(-x^2/(2 sigma2_rel)) dx
     * where x is angular displacement and distance2(x) is the distance^2
     * between points at angle 0 and x:
     *   distance2(x) = (sin(x) - sin(0))^2 + (cos(x) - cos(0))^2
     * The limiting value of this MSD is 2, which is also the value for
     * a uniform rotation distribution that would be reached at long time.
     * The maximum is 2.5695 at sigma2_rel = 4.5119.
     * We approximate this integral with a rational polynomial with
     * coefficients from a Taylor expansion. This approximation is an
     * overestimate for all values of sigma2_rel. Its maximum value
     * of 2.6491 is reached at sigma2_rel = sqrt(45/2) = 4.7434.
     * We keep the approximation constant after that.
     * We use this approximate MSD as the variance for a Gaussian distribution.
     *
     * NOTE: For any sensible buffer tolerance this will result in a (large)
     * overestimate of the buffer size, since the Gaussian has a long tail,
     * whereas the actual distribution can not reach values larger than 2.
     */
    /* Coeffients obtained from a Taylor expansion */
    const real a = 1.0/3.0;
    const real b = 2.0/45.0;

    /* Our approximation is constant after sigma2_rel = 1/sqrt(b) */
    sigma2_rel   = std::min(sigma2_rel, 1/std::sqrt(b));

    /* Compute the approximate sigma^2 for 2D motion due to the rotation */
    *sigma2_2d   = gmx::square(comDistance)*
        sigma2_rel/(1 + a*sigma2_rel + b*gmx::square(sigma2_rel));

    /* The constrained atom also moves (in 3D) with the COM of both atoms */
    *sigma2_3d   = kT_fac/(prop->mass + prop->con_mass);
}

static void get_atom_sigma2(real                                 kT_fac,
                            const atom_nonbonded_kinetic_prop_t *prop,
                            real                                *sigma2_2d,
                            real                                *sigma2_3d)
{
    if (prop->bConstr)
    {
        /* Complicated constraint calculation in a separate function */
        constrained_atom_sigma2(kT_fac, prop, sigma2_2d, sigma2_3d);
    }
    else
    {
        /* Unconstrained atom: trivial */
        *sigma2_2d = 0;
        *sigma2_3d = kT_fac/prop->mass;
    }
}

static void approx_2dof(real s2, real x, real *shift, real *scale)
{
    /* A particle with 1 DOF constrained has 2 DOFs instead of 3.
     * This code is also used for particles with multiple constraints,
     * in which case we overestimate the displacement.
     * The 2DOF distribution is sqrt(pi/2)*erfc(r/(sqrt(2)*s))/(2*s).
     * We approximate this with scale*Gaussian(s,r+shift),
     * by matching the distribution value and derivative at x.
     * This is a tight overestimate for all r>=0 at any s and x.
     */
    real ex, er;

    ex = std::exp(-x*x/(2*s2));
    er = std::erfc(x/std::sqrt(2*s2));

    *shift = -x + std::sqrt(2*s2/M_PI)*ex/er;
    *scale = 0.5*M_PI*std::exp(ex*ex/(M_PI*er*er))*er;
}

// Returns an (over)estimate of the energy drift for a single atom pair,
// given the kinetic properties, displacement variances and list buffer.
static real energyDriftAtomPair(bool isConstrained_i,
                                bool isConstrained_j,
                                real s2, real s2i_2d, real s2j_2d,
                                real r_buffer,
                                const pot_derivatives_t *der)
{
    // For relatively small arguments erfc() is so small that if will be 0.0
    // when stored in a float. We set an argument limit of 8 (Erfc(8)=1e-29),
    // such that we can divide by erfc and have some space left for arithmetic.
    const real erfc_arg_max = 8.0;

    real       rsh    = r_buffer;
    real       sc_fac = 1.0;

    real       c_exp, c_erfc;

    if (rsh*rsh > 2*s2*erfc_arg_max*erfc_arg_max)
    {
        // Below we calculate c_erfc = 0.5*erfc(rsh/sqrt(2*s2))
        // When rsh/sqrt(2*s2) increases, this erfc will be the first
        // result that underflows and becomes 0.0. To avoid this,
        // we set c_exp=0 and c_erfc=0 for large arguments.
        // This also avoids NaN in approx_2dof().
        // In any relevant case this has no effect on the results,
        // since c_exp < 6e-29, so the displacement is completely
        // negligible for such atom pairs (and an overestimate).
        // In nearly all use cases, there will be other atom pairs
        // that contribute much more to the total, so zeroing
        // this particular contribution has no effect at all.
        c_exp  = 0;
        c_erfc = 0;
    }
    else
    {
        /* For constraints: adapt r and scaling for the Gaussian */
        if (isConstrained_i)
        {
            real sh, sc;

            approx_2dof(s2i_2d, r_buffer*s2i_2d/s2, &sh, &sc);
            rsh    += sh;
            sc_fac *= sc;
        }
        if (isConstrained_j)
        {
            real sh, sc;

            approx_2dof(s2j_2d, r_buffer*s2j_2d/s2, &sh, &sc);
            rsh    += sh;
            sc_fac *= sc;
        }

        /* Exact contribution of an atom pair with Gaussian displacement
         * with sigma s to the energy drift for a potential with
         * derivative -md and second derivative dd at the cut-off.
         * The only catch is that for potentials that change sign
         * near the cut-off there could be an unlucky compensation
         * of positive and negative energy drift.
         * Such potentials are extremely rare though.
         *
         * Note that pot has unit energy*length, as the linear
         * atom density still needs to be put in.
         */
        c_exp  = std::exp(-rsh*rsh/(2*s2))/std::sqrt(2*M_PI);
        c_erfc = 0.5*std::erfc(rsh/(std::sqrt(2*s2)));
    }
    real s    = std::sqrt(s2);
    real rsh2 = rsh*rsh;

    real pot1 = sc_fac*
        der->md1/2*((rsh2 + s2)*c_erfc - rsh*s*c_exp);
    real pot2 = sc_fac*
        der->d2/6*(s*(rsh2 + 2*s2)*c_exp - rsh*(rsh2 + 3*s2)*c_erfc);
    real pot3 = sc_fac*
        der->md3/24*((rsh2*rsh2 + 6*rsh2*s2 + 3*s2*s2)*c_erfc - rsh*s*(rsh2 + 5*s2)*c_exp);

    return pot1 + pot2 + pot3;
}

static real energyDrift(const verletbuf_atomtype_t *att, int natt,
                        const gmx_ffparams_t *ffp,
                        real kT_fac,
                        const pot_derivatives_t *ljDisp,
                        const pot_derivatives_t *ljRep,
                        const pot_derivatives_t *elec,
                        real rlj, real rcoulomb,
                        real rlist, real boxvol)
{
    double drift_tot = 0;

    if (kT_fac == 0)
    {
        /* No atom displacements: no drift, avoid division by 0 */
        return drift_tot;
    }

    // Here add up the contribution of all atom pairs in the system to
    // (estimated) energy drift by looping over all atom type pairs.
    for (int i = 0; i < natt; i++)
    {
        // Get the thermal displacement variance for the i-atom type
        const atom_nonbonded_kinetic_prop_t *prop_i = &att[i].prop;
        real                                 s2i_2d, s2i_3d;
        get_atom_sigma2(kT_fac, prop_i, &s2i_2d, &s2i_3d);

        for (int j = i; j < natt; j++)
        {
            // Get the thermal displacement variance for the j-atom type
            const atom_nonbonded_kinetic_prop_t *prop_j = &att[j].prop;
            real                                 s2j_2d, s2j_3d;
            get_atom_sigma2(kT_fac, prop_j, &s2j_2d, &s2j_3d);

            /* Add up the up to four independent variances */
            real s2 = s2i_2d + s2i_3d + s2j_2d + s2j_3d;

            // Set -V', V'' and -V''' at the cut-off for LJ */
            real              c6  = ffp->iparams[prop_i->type*ffp->atnr + prop_j->type].lj.c6;
            real              c12 = ffp->iparams[prop_i->type*ffp->atnr + prop_j->type].lj.c12;
            pot_derivatives_t lj;
            lj.md1 = c6*ljDisp->md1 + c12*ljRep->md1;
            lj.d2  = c6*ljDisp->d2  + c12*ljRep->d2;
            lj.md3 = c6*ljDisp->md3 + c12*ljRep->md3;

            real pot_lj = energyDriftAtomPair(prop_i->bConstr, prop_j->bConstr,
                                              s2, s2i_2d, s2j_2d,
                                              rlist - rlj,
                                              &lj);

            // Set -V' and V'' at the cut-off for Coulomb
            pot_derivatives_t elec_qq;
            elec_qq.md1 = elec->md1*prop_i->q*prop_j->q;
            elec_qq.d2  = elec->d2 *prop_i->q*prop_j->q;
            elec_qq.md3 = 0;

            real pot_q  = energyDriftAtomPair(prop_i->bConstr, prop_j->bConstr,
                                              s2, s2i_2d, s2j_2d,
                                              rlist - rcoulomb,
                                              &elec_qq);

            // Note that attractive and repulsive potentials for individual
            // pairs can partially cancel.
            real pot = pot_lj + pot_q;

            /* Multiply by the number of atom pairs */
            if (j == i)
            {
                pot *= static_cast<double>(att[i].n)*(att[i].n - 1)/2;
            }
            else
            {
                pot *= static_cast<double>(att[i].n)*att[j].n;
            }
            /* We need the line density to get the energy drift of the system.
             * The effective average r^2 is close to (rlist+sigma)^2.
             */
            pot *= 4*M_PI*gmx::square(rlist + std::sqrt(s2))/boxvol;

            /* Add the unsigned drift to avoid cancellation of errors */
            drift_tot += std::abs(pot);
        }
    }

    return drift_tot;
}

static real surface_frac(int cluster_size, real particle_distance, real rlist)
{
    real d, area_rel;

    if (rlist < 0.5*particle_distance)
    {
        /* We have non overlapping spheres */
        return 1.0;
    }

    /* Half the inter-particle distance relative to rlist */
    d = 0.5*particle_distance/rlist;

    /* Determine the area of the surface at distance rlist to the closest
     * particle, relative to surface of a sphere of radius rlist.
     * The formulas below assume close to cubic cells for the pair search grid,
     * which the pair search code tries to achieve.
     * Note that in practice particle distances will not be delta distributed,
     * but have some spread, often involving shorter distances,
     * as e.g. O-H bonds in a water molecule. Thus the estimates below will
     * usually be slightly too high and thus conservative.
     */
    switch (cluster_size)
    {
        case 1:
            /* One particle: trivial */
            area_rel = 1.0;
            break;
        case 2:
            /* Two particles: two spheres at fractional distance 2*a */
            area_rel = 1.0 + d;
            break;
        case 4:
            /* We assume a perfect, symmetric tetrahedron geometry.
             * The surface around a tetrahedron is too complex for a full
             * analytical solution, so we use a Taylor expansion.
             */
            area_rel = (1.0 + 1/M_PI*(6*std::acos(1/std::sqrt(3))*d +
                                      std::sqrt(3)*d*d*(1.0 +
                                                        5.0/18.0*d*d +
                                                        7.0/45.0*d*d*d*d +
                                                        83.0/756.0*d*d*d*d*d*d)));
            break;
        default:
            gmx_incons("surface_frac called with unsupported cluster_size");
    }

    return area_rel/cluster_size;
}

/* Returns the negative of the third derivative of a potential r^-p
 * with a force-switch function, evaluated at the cut-off rc.
 */
static real md3_force_switch(real p, real rswitch, real rc)
{
    /* The switched force function is:
     * p*r^-(p+1) + a*(r - rswitch)^2 + b*(r - rswitch)^3
     */
    real a, b;
    real md3_pot, md3_sw;

    a = -((p + 4)*rc - (p + 1)*rswitch)/(pow(rc, p+2)*gmx::square(rc-rswitch));
    b =  ((p + 3)*rc - (p + 1)*rswitch)/(pow(rc, p+2)*gmx::power3(rc-rswitch));

    md3_pot = (p + 2)*(p + 1)*p*pow(rc, p+3);
    md3_sw  = 2*a + 6*b*(rc - rswitch);

    return md3_pot + md3_sw;
}

/* Returns the maximum reference temperature over all coupled groups */
static real maxReferenceTemperature(const t_inputrec &ir)
{
    if (EI_MD(ir.eI) && ir.etc == etcNO)
    {
        /* This case should be handled outside calc_verlet_buffer_size */
        gmx_incons("calc_verlet_buffer_size called with an NVE ensemble and reference_temperature < 0");
    }

    real maxTemperature = 0;
    for (int i = 0; i < ir.opts.ngtc; i++)
    {
        if (ir.opts.tau_t[i] >= 0)
        {
            maxTemperature = std::max(maxTemperature, ir.opts.ref_t[i]);
        }
    }

    return maxTemperature;
}

/* Returns the variance of the atomic displacement over timePeriod.
 *
 * Note: When not using BD with a non-mass dependendent friction coefficient,
 *       the return value still needs to be divided by the particle mass.
 */
static real displacementVariance(const t_inputrec &ir,
                                 real              temperature,
                                 real              timePeriod)
{
    real kT_fac;

    if (ir.eI == eiBD)
    {
        /* Get the displacement distribution from the random component only.
         * With accurate integration the systematic (force) displacement
         * should be negligible (unless nstlist is extremely large, which
         * you wouldn't do anyhow).
         */
        kT_fac = 2*BOLTZ*temperature*timePeriod;
        if (ir.bd_fric > 0)
        {
            /* This is directly sigma^2 of the displacement */
            kT_fac /= ir.bd_fric;
        }
        else
        {
            /* Per group tau_t is not implemented yet, use the maximum */
            real tau_t = ir.opts.tau_t[0];
            for (int i = 1; i < ir.opts.ngtc; i++)
            {
                tau_t = std::max(tau_t, ir.opts.tau_t[i]);
            }

            kT_fac *= tau_t;
            /* This kT_fac needs to be divided by the mass to get sigma^2 */
        }
    }
    else
    {
        kT_fac = BOLTZ*temperature*gmx::square(timePeriod);
    }

    return kT_fac;
}

/* Returns the largest sigma of the Gaussian displacement over all particle
 * types. This ignores constraints, so is an overestimate.
 */
static real maxSigma(real                        kT_fac,
                     int                         natt,
                     const verletbuf_atomtype_t *att)
{
    assert(att);
    real smallestMass = att[0].prop.mass;
    for (int i = 1; i < natt; i++)
    {
        smallestMass = std::min(smallestMass, att[i].prop.mass);
    }

    return 2*std::sqrt(kT_fac/smallestMass);
}

void calc_verlet_buffer_size(const gmx_mtop_t *mtop, real boxvol,
                             const t_inputrec *ir,
                             int               nstlist,
                             int               list_lifetime,
                             real reference_temperature,
                             const VerletbufListSetup *list_setup,
                             int *n_nonlin_vsite,
                             real *rlist)
{
    double                resolution;
    char                 *env;

    real                  particle_distance;
    real                  nb_clust_frac_pairs_not_in_list_at_cutoff;

    verletbuf_atomtype_t *att  = nullptr;
    int                   natt = -1;
    real                  elfac;
    int                   ib0, ib1, ib;
    real                  rb, rl;
    real                  drift;

    if (!EI_DYNAMICS(ir->eI))
    {
        gmx_incons("Can only determine the Verlet buffer size for integrators that perform dynamics");
    }
    if (ir->verletbuf_tol <= 0)
    {
        gmx_incons("The Verlet buffer tolerance needs to be larger than zero");
    }

    if (reference_temperature < 0)
    {
        /* We use the maximum temperature with multiple T-coupl groups.
         * We could use a per particle temperature, but since particles
         * interact, this might underestimate the buffer size.
         */
        reference_temperature = maxReferenceTemperature(*ir);
    }

    /* Resolution of the buffer size */
    resolution = 0.001;

    env = getenv("GMX_VERLET_BUFFER_RES");
    if (env != nullptr)
    {
        sscanf(env, "%lf", &resolution);
    }

    /* In an atom wise pair-list there would be no pairs in the list
     * beyond the pair-list cut-off.
     * However, we use a pair-list of groups vs groups of atoms.
     * For groups of 4 atoms, the parallelism of SSE instructions, only
     * 10% of the atoms pairs are not in the list just beyond the cut-off.
     * As this percentage increases slowly compared to the decrease of the
     * Gaussian displacement distribution over this range, we can simply
     * reduce the drift by this fraction.
     * For larger groups, e.g. of 8 atoms, this fraction will be lower,
     * so then buffer size will be on the conservative (large) side.
     *
     * Note that the formulas used here do not take into account
     * cancellation of errors which could occur by missing both
     * attractive and repulsive interactions.
     *
     * The only major assumption is homogeneous particle distribution.
     * For an inhomogeneous system, such as a liquid-vapor system,
     * the buffer will be underestimated. The actual energy drift
     * will be higher by the factor: local/homogeneous particle density.
     *
     * The results of this estimate have been checked againt simulations.
     * In most cases the real drift differs by less than a factor 2.
     */

    /* Worst case assumption: HCP packing of particles gives largest distance */
    particle_distance = std::cbrt(boxvol*std::sqrt(2)/mtop->natoms);

<<<<<<< HEAD
    get_verlet_buffer_atomtypes(mtop, &att, &natt, n_nonlin_vsite);
    assert(att != nullptr && natt >= 0);
=======
    /* TODO: Obtain masses through (future) integrator functionality
     *       to avoid scattering the code with (or forgetting) checks.
     */
    const bool setMassesToOne = (ir->eI == eiBD && ir->bd_fric > 0);
    get_verlet_buffer_atomtypes(mtop, setMassesToOne, &att, &natt, n_nonlin_vsite);
    assert(att != NULL && natt >= 0);
>>>>>>> 770186e3

    if (debug)
    {
        fprintf(debug, "particle distance assuming HCP packing: %f nm\n",
                particle_distance);
        fprintf(debug, "energy drift atom types: %d\n", natt);
    }

    pot_derivatives_t ljDisp = { 0, 0, 0 };
    pot_derivatives_t ljRep  = { 0, 0, 0 };
    real              repPow = mtop->ffparams.reppow;

    if (ir->vdwtype == evdwCUT)
    {
        real sw_range, md3_pswf;

        switch (ir->vdw_modifier)
        {
            case eintmodNONE:
            case eintmodPOTSHIFT:
                /* -dV/dr of -r^-6 and r^-reppow */
                ljDisp.md1 =     -6*std::pow(ir->rvdw, -7.0);
                ljRep.md1  = repPow*std::pow(ir->rvdw, -(repPow + 1));
                /* The contribution of the higher derivatives is negligible */
                break;
            case eintmodFORCESWITCH:
                /* At the cut-off: V=V'=V''=0, so we use only V''' */
                ljDisp.md3 = -md3_force_switch(6.0,    ir->rvdw_switch, ir->rvdw);
                ljRep.md3  =  md3_force_switch(repPow, ir->rvdw_switch, ir->rvdw);
                break;
            case eintmodPOTSWITCH:
                /* At the cut-off: V=V'=V''=0.
                 * V''' is given by the original potential times
                 * the third derivative of the switch function.
                 */
                sw_range   = ir->rvdw - ir->rvdw_switch;
                md3_pswf   = 60.0/gmx::power3(sw_range);

                ljDisp.md3 = -std::pow(ir->rvdw, -6.0   )*md3_pswf;
                ljRep.md3  =  std::pow(ir->rvdw, -repPow)*md3_pswf;
                break;
            default:
                gmx_incons("Unimplemented VdW modifier");
        }
    }
    else if (EVDW_PME(ir->vdwtype))
    {
        real b     = calc_ewaldcoeff_lj(ir->rvdw, ir->ewald_rtol_lj);
        real r     = ir->rvdw;
        real br    = b*r;
        real br2   = br*br;
        real br4   = br2*br2;
        real br6   = br4*br2;
        // -dV/dr of g(br)*r^-6 [where g(x) = exp(-x^2)(1+x^2+x^4/2),
        // see LJ-PME equations in manual] and r^-reppow
        ljDisp.md1 = -std::exp(-br2)*(br6 + 3.0*br4 + 6.0*br2 + 6.0)*std::pow(r, -7.0);
        ljRep.md1  = repPow*pow(r, -(repPow + 1));
        // The contribution of the higher derivatives is negligible
    }
    else
    {
        gmx_fatal(FARGS, "Energy drift calculation is only implemented for plain cut-off Lennard-Jones interactions");
    }

    elfac = ONE_4PI_EPS0/ir->epsilon_r;

    // Determine the 1st and 2nd derivative for the electostatics
    pot_derivatives_t elec = { 0, 0, 0 };

    if (ir->coulombtype == eelCUT || EEL_RF(ir->coulombtype))
    {
        real eps_rf, k_rf;

        if (ir->coulombtype == eelCUT)
        {
            eps_rf = 1;
            k_rf   = 0;
        }
        else
        {
            eps_rf = ir->epsilon_rf/ir->epsilon_r;
            if (eps_rf != 0)
            {
                k_rf = (eps_rf - ir->epsilon_r)/( gmx::power3(ir->rcoulomb) * (2*eps_rf + ir->epsilon_r) );
            }
            else
            {
                /* epsilon_rf = infinity */
                k_rf = 0.5/gmx::power3(ir->rcoulomb);
            }
        }

        if (eps_rf > 0)
        {
            elec.md1 = elfac*(1.0/gmx::square(ir->rcoulomb) - 2*k_rf*ir->rcoulomb);
        }
        elec.d2      = elfac*(2.0/gmx::power3(ir->rcoulomb) + 2*k_rf);
    }
    else if (EEL_PME(ir->coulombtype) || ir->coulombtype == eelEWALD)
    {
        real b, rc, br;

        b        = calc_ewaldcoeff_q(ir->rcoulomb, ir->ewald_rtol);
        rc       = ir->rcoulomb;
        br       = b*rc;
        elec.md1 = elfac*(b*std::exp(-br*br)*M_2_SQRTPI/rc + std::erfc(br)/(rc*rc));
        elec.d2  = elfac/(rc*rc)*(2*b*(1 + br*br)*std::exp(-br*br)*M_2_SQRTPI + 2*std::erfc(br)/rc);
    }
    else
    {
        gmx_fatal(FARGS, "Energy drift calculation is only implemented for Reaction-Field and Ewald electrostatics");
    }

    /* Determine the variance of the atomic displacement
     * over list_lifetime steps: kT_fac
     * For inertial dynamics (not Brownian dynamics) the mass factor
     * is not included in kT_fac, it is added later.
     */
    const real kT_fac = displacementVariance(*ir, reference_temperature,
                                             list_lifetime*ir->delta_t);

    if (debug)
    {
        fprintf(debug, "Derivatives of non-bonded potentials at the cut-off:\n");
        fprintf(debug, "LJ disp. -V' %9.2e V'' %9.2e -V''' %9.2e\n", ljDisp.md1, ljDisp.d2, ljDisp.md3);
        fprintf(debug, "LJ rep.  -V' %9.2e V'' %9.2e -V''' %9.2e\n", ljRep.md1, ljRep.d2, ljRep.md3);
        fprintf(debug, "Electro. -V' %9.2e V'' %9.2e\n", elec.md1, elec.d2);
        fprintf(debug, "sqrt(kT_fac) %f\n", std::sqrt(kT_fac));
    }

    /* Search using bisection */
    ib0 = -1;
    /* The drift will be neglible at 5 times the max sigma */
<<<<<<< HEAD
    ib1 = static_cast<int>(5*2*std::sqrt(kT_fac/mass_min)/resolution) + 1;
=======
    ib1 = (int)(5*maxSigma(kT_fac, natt, att)/resolution) + 1;
>>>>>>> 770186e3
    while (ib1 - ib0 > 1)
    {
        ib = (ib0 + ib1)/2;
        rb = ib*resolution;
        rl = std::max(ir->rvdw, ir->rcoulomb) + rb;

        /* Calculate the average energy drift at the last step
         * of the nstlist steps at which the pair-list is used.
         */
        drift = energyDrift(att, natt, &mtop->ffparams,
                            kT_fac,
                            &ljDisp, &ljRep, &elec,
                            ir->rvdw, ir->rcoulomb,
                            rl, boxvol);

        /* Correct for the fact that we are using a Ni x Nj particle pair list
         * and not a 1 x 1 particle pair list. This reduces the drift.
         */
        /* We don't have a formula for 8 (yet), use 4 which is conservative */
        nb_clust_frac_pairs_not_in_list_at_cutoff =
            surface_frac(std::min(list_setup->cluster_size_i, 4),
                         particle_distance, rl)*
            surface_frac(std::min(list_setup->cluster_size_j, 4),
                         particle_distance, rl);
        drift *= nb_clust_frac_pairs_not_in_list_at_cutoff;

        /* Convert the drift to drift per unit time per atom */
        drift /= nstlist*ir->delta_t*mtop->natoms;

        if (debug)
        {
            fprintf(debug, "ib %3d %3d %3d rb %.3f %dx%d fac %.3f drift %.1e\n",
                    ib0, ib, ib1, rb,
                    list_setup->cluster_size_i, list_setup->cluster_size_j,
                    nb_clust_frac_pairs_not_in_list_at_cutoff,
                    drift);
        }

        if (std::abs(drift) > ir->verletbuf_tol)
        {
            ib0 = ib;
        }
        else
        {
            ib1 = ib;
        }
    }

    sfree(att);

    *rlist = std::max(ir->rvdw, ir->rcoulomb) + ib1*resolution;
}

/* Returns the pairlist buffer size for use as a minimum buffer size
 *
 * Note that this is a rather crude estimate. It is ok for a buffer
 * set for good energy conservation or RF electrostatics. But it is
 * too small with PME and the buffer set with the default tolerance.
 */
static real minCellSizeFromPairlistBuffer(const t_inputrec &ir)
{
    return ir.rlist - std::max(ir.rvdw, ir.rcoulomb);
}

real minCellSizeForAtomDisplacement(const gmx_mtop_t &mtop,
                                    const t_inputrec &ir,
                                    real              chanceRequested)
{
    if (!EI_DYNAMICS(ir.eI) || (EI_MD(ir.eI) && ir.etc == etcNO))
    {
        return minCellSizeFromPairlistBuffer(ir);
    }

    /* We use the maximum temperature with multiple T-coupl groups.
     * We could use a per particle temperature, but since particles
     * interact, this might underestimate the displacements.
     */
    const real            temperature = maxReferenceTemperature(ir);

    const bool            setMassesToOne = (ir.eI == eiBD && ir.bd_fric > 0);

    verletbuf_atomtype_t *att  = nullptr;
    int                   natt = -1;
    get_verlet_buffer_atomtypes(&mtop, setMassesToOne, &att, &natt, nullptr);

    const real kT_fac = displacementVariance(ir, temperature,
                                             ir.nstlist*ir.delta_t);

    /* Resolution of the cell size */
    real resolution = 0.001;

    /* Search using bisection, avoid 0 and start at 1 */
    int  ib0      = 0;
    /* The chance will be neglible at 10 times the max sigma */
    int  ib1      = (int)(10*maxSigma(kT_fac, natt, att)/resolution) + 1;
    real cellSize = 0;
    while (ib1 - ib0 > 1)
    {
        int ib = (ib0 + ib1)/2;
        cellSize = ib*resolution;

        /* We assumes atom are distributed uniformly over the cell width.
         * Once an atom has moved by more than the cellSize (as passed
         * as the buffer argument to energyDriftAtomPair() below),
         * the chance of crossing the boundary of the neighbor cell
         * thus increases as 1/cellSize with the additional displacement
         * on to of cellSize. We thus create a linear interaction with
         * derivative = -1/cellSize. Using this in the energyDriftAtomPair
         * function will return the chance of crossing the next boundary.
         */
        const pot_derivatives_t boundaryInteraction = { 1/cellSize, 0, 0 };

        real                    chance = 0;
        for (int i = 0; i < natt; i++)
        {
            const atom_nonbonded_kinetic_prop_t &propAtom = att[i].prop;
            real s2_2d;
            real s2_3d;
            get_atom_sigma2(kT_fac, &propAtom, &s2_2d, &s2_3d);

            real chancePerAtom = energyDriftAtomPair(propAtom.bConstr, false,
                                                     s2_2d + s2_3d, s2_2d, 0,
                                                     cellSize,
                                                     &boundaryInteraction);

            if (propAtom.bConstr)
            {
                /* energyDriftAtomPair() uses an unlimited Gaussian displacement
                 * distribution for constrained atoms, whereas they can
                 * actually not move more than the COM of the two constrained
                 * atoms plus twice the distance from the COM.
                 * Use this maximum, limited displacement when this results in
                 * a smaller chance (note that this is still an overestimate).
                 */
                real massFraction = propAtom.con_mass/(propAtom.mass + propAtom.con_mass);
                real comDistance  = propAtom.con_len*massFraction;

                real chanceWithMaxDistance =
                    energyDriftAtomPair(false, false,
                                        s2_3d, 0, 0,
                                        cellSize - 2*comDistance,
                                        &boundaryInteraction);
                chancePerAtom = std::min(chancePerAtom, chanceWithMaxDistance);
            }

            /* Take into account the line density of the boundary */
            chancePerAtom /= cellSize;

            chance        += att[i].n*chancePerAtom;
        }

        /* Note: chance is for every nstlist steps */
        if (chance > chanceRequested*ir.nstlist)
        {
            ib0 = ib;
        }
        else
        {
            ib1 = ib;
        }
    }

    sfree(att);

    return cellSize;
}<|MERGE_RESOLUTION|>--- conflicted
+++ resolved
@@ -982,17 +982,12 @@
     /* Worst case assumption: HCP packing of particles gives largest distance */
     particle_distance = std::cbrt(boxvol*std::sqrt(2)/mtop->natoms);
 
-<<<<<<< HEAD
-    get_verlet_buffer_atomtypes(mtop, &att, &natt, n_nonlin_vsite);
-    assert(att != nullptr && natt >= 0);
-=======
     /* TODO: Obtain masses through (future) integrator functionality
      *       to avoid scattering the code with (or forgetting) checks.
      */
     const bool setMassesToOne = (ir->eI == eiBD && ir->bd_fric > 0);
     get_verlet_buffer_atomtypes(mtop, setMassesToOne, &att, &natt, n_nonlin_vsite);
-    assert(att != NULL && natt >= 0);
->>>>>>> 770186e3
+    assert(att != nullptr && natt >= 0);
 
     if (debug)
     {
@@ -1126,11 +1121,7 @@
     /* Search using bisection */
     ib0 = -1;
     /* The drift will be neglible at 5 times the max sigma */
-<<<<<<< HEAD
-    ib1 = static_cast<int>(5*2*std::sqrt(kT_fac/mass_min)/resolution) + 1;
-=======
-    ib1 = (int)(5*maxSigma(kT_fac, natt, att)/resolution) + 1;
->>>>>>> 770186e3
+    ib1 = static_cast<int>(5*maxSigma(kT_fac, natt, att)/resolution) + 1;
     while (ib1 - ib0 > 1)
     {
         ib = (ib0 + ib1)/2;
@@ -1225,7 +1216,7 @@
     /* Search using bisection, avoid 0 and start at 1 */
     int  ib0      = 0;
     /* The chance will be neglible at 10 times the max sigma */
-    int  ib1      = (int)(10*maxSigma(kT_fac, natt, att)/resolution) + 1;
+    int  ib1      = int(10*maxSigma(kT_fac, natt, att)/resolution) + 1;
     real cellSize = 0;
     while (ib1 - ib0 > 1)
     {
