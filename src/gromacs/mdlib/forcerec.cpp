/*
 * This file is part of the GROMACS molecular simulation package.
 *
 * Copyright (c) 1991-2000, University of Groningen, The Netherlands.
 * Copyright (c) 2001-2004, The GROMACS development team.
 * Copyright (c) 2013,2014,2015,2016, by the GROMACS development team, led by
 * Mark Abraham, David van der Spoel, Berk Hess, and Erik Lindahl,
 * and including many others, as listed in the AUTHORS file in the
 * top-level source directory and at http://www.gromacs.org.
 *
 * GROMACS is free software; you can redistribute it and/or
 * modify it under the terms of the GNU Lesser General Public License
 * as published by the Free Software Foundation; either version 2.1
 * of the License, or (at your option) any later version.
 *
 * GROMACS is distributed in the hope that it will be useful,
 * but WITHOUT ANY WARRANTY; without even the implied warranty of
 * MERCHANTABILITY or FITNESS FOR A PARTICULAR PURPOSE.  See the GNU
 * Lesser General Public License for more details.
 *
 * You should have received a copy of the GNU Lesser General Public
 * License along with GROMACS; if not, see
 * http://www.gnu.org/licenses, or write to the Free Software Foundation,
 * Inc., 51 Franklin Street, Fifth Floor, Boston, MA  02110-1301  USA.
 *
 * If you want to redistribute modifications to GROMACS, please
 * consider that scientific software is very special. Version
 * control is crucial - bugs must be traceable. We will be happy to
 * consider code for inclusion in the official distribution, but
 * derived work must not be called official GROMACS. Details are found
 * in the README & COPYING files - if they are missing, get the
 * official version at http://www.gromacs.org.
 *
 * To help us fund GROMACS development, we humbly ask that you cite
 * the research papers on the package. Check out http://www.gromacs.org.
 */
#include "gmxpre.h"

#include "forcerec.h"

#include "config.h"

#include <assert.h>
#include <stdlib.h>
#include <string.h>

#include <cmath>

#include <algorithm>

#include "gromacs/commandline/filenm.h"
#include "gromacs/domdec/domdec.h"
#include "gromacs/domdec/domdec_struct.h"
#include "gromacs/ewald/ewald.h"
#include "gromacs/fileio/filetypes.h"
#include "gromacs/gmxlib/network.h"
#include "gromacs/gmxlib/nonbonded/nonbonded.h"
#include "gromacs/gpu_utils/gpu_utils.h"
#include "gromacs/hardware/detecthardware.h"
#include "gromacs/listed-forces/manage-threading.h"
#include "gromacs/listed-forces/pairs.h"
#include "gromacs/math/calculate-ewald-splitting-coefficient.h"
#include "gromacs/math/functions.h"
#include "gromacs/math/units.h"
#include "gromacs/math/utilities.h"
#include "gromacs/math/vec.h"
#include "gromacs/mdlib/force.h"
#include "gromacs/mdlib/forcerec-threading.h"
#include "gromacs/mdlib/gmx_omp_nthreads.h"
#include "gromacs/mdlib/md_support.h"
#include "gromacs/mdlib/nb_verlet.h"
#include "gromacs/mdlib/nbnxn_atomdata.h"
#include "gromacs/mdlib/nbnxn_gpu_data_mgmt.h"
#include "gromacs/mdlib/nbnxn_search.h"
#include "gromacs/mdlib/nbnxn_simd.h"
#include "gromacs/mdlib/nbnxn_util.h"
#include "gromacs/mdlib/ns.h"
#include "gromacs/mdlib/qmmm.h"
#include "gromacs/mdlib/sim_util.h"
#include "gromacs/mdtypes/commrec.h"
#include "gromacs/mdtypes/fcdata.h"
#include "gromacs/mdtypes/group.h"
#include "gromacs/mdtypes/inputrec.h"
#include "gromacs/mdtypes/md_enums.h"
#include "gromacs/pbcutil/ishift.h"
#include "gromacs/pbcutil/pbc.h"
#include "gromacs/simd/simd.h"
#include "gromacs/tables/forcetable.h"
#include "gromacs/topology/mtop_util.h"
#include "gromacs/trajectory/trajectoryframe.h"
#include "gromacs/utility/cstringutil.h"
#include "gromacs/utility/exceptions.h"
#include "gromacs/utility/fatalerror.h"
#include "gromacs/utility/gmxassert.h"
#include "gromacs/utility/logger.h"
#include "gromacs/utility/pleasecite.h"
#include "gromacs/utility/smalloc.h"
#include "gromacs/utility/stringutil.h"

#include "nbnxn_gpu_jit_support.h"

const char *egrp_nm[egNR+1] = {
    "Coul-SR", "LJ-SR", "Buck-SR",
    "Coul-14", "LJ-14", NULL
};

t_forcerec *mk_forcerec(void)
{
    t_forcerec *fr;

    snew(fr, 1);

    return fr;
}

#ifdef DEBUG
static void pr_nbfp(FILE *fp, real *nbfp, gmx_bool bBHAM, int atnr)
{
    int i, j;

    for (i = 0; (i < atnr); i++)
    {
        for (j = 0; (j < atnr); j++)
        {
            fprintf(fp, "%2d - %2d", i, j);
            if (bBHAM)
            {
                fprintf(fp, "  a=%10g, b=%10g, c=%10g\n", BHAMA(nbfp, atnr, i, j),
                        BHAMB(nbfp, atnr, i, j), BHAMC(nbfp, atnr, i, j)/6.0);
            }
            else
            {
                fprintf(fp, "  c6=%10g, c12=%10g\n", C6(nbfp, atnr, i, j)/6.0,
                        C12(nbfp, atnr, i, j)/12.0);
            }
        }
    }
}
#endif

static real *mk_nbfp(const gmx_ffparams_t *idef, gmx_bool bBHAM)
{
    real *nbfp;
    int   i, j, k, atnr;

    atnr = idef->atnr;
    if (bBHAM)
    {
        snew(nbfp, 3*atnr*atnr);
        for (i = k = 0; (i < atnr); i++)
        {
            for (j = 0; (j < atnr); j++, k++)
            {
                BHAMA(nbfp, atnr, i, j) = idef->iparams[k].bham.a;
                BHAMB(nbfp, atnr, i, j) = idef->iparams[k].bham.b;
                /* nbfp now includes the 6.0 derivative prefactor */
                BHAMC(nbfp, atnr, i, j) = idef->iparams[k].bham.c*6.0;
            }
        }
    }
    else
    {
        snew(nbfp, 2*atnr*atnr);
        for (i = k = 0; (i < atnr); i++)
        {
            for (j = 0; (j < atnr); j++, k++)
            {
                /* nbfp now includes the 6.0/12.0 derivative prefactors */
                C6(nbfp, atnr, i, j)   = idef->iparams[k].lj.c6*6.0;
                C12(nbfp, atnr, i, j)  = idef->iparams[k].lj.c12*12.0;
            }
        }
    }

    return nbfp;
}

static real *make_ljpme_c6grid(const gmx_ffparams_t *idef, t_forcerec *fr)
{
    int        i, j, k, atnr;
    real       c6, c6i, c6j, c12i, c12j, epsi, epsj, sigmai, sigmaj;
    real      *grid;

    /* For LJ-PME simulations, we correct the energies with the reciprocal space
     * inside of the cut-off. To do this the non-bonded kernels needs to have
     * access to the C6-values used on the reciprocal grid in pme.c
     */

    atnr = idef->atnr;
    snew(grid, 2*atnr*atnr);
    for (i = k = 0; (i < atnr); i++)
    {
        for (j = 0; (j < atnr); j++, k++)
        {
            c6i  = idef->iparams[i*(atnr+1)].lj.c6;
            c12i = idef->iparams[i*(atnr+1)].lj.c12;
            c6j  = idef->iparams[j*(atnr+1)].lj.c6;
            c12j = idef->iparams[j*(atnr+1)].lj.c12;
            c6   = std::sqrt(c6i * c6j);
            if (fr->ljpme_combination_rule == eljpmeLB
                && !gmx_numzero(c6) && !gmx_numzero(c12i) && !gmx_numzero(c12j))
            {
                sigmai = gmx::sixthroot(c12i / c6i);
                sigmaj = gmx::sixthroot(c12j / c6j);
                epsi   = c6i * c6i / c12i;
                epsj   = c6j * c6j / c12j;
                c6     = std::sqrt(epsi * epsj) * gmx::power6(0.5*(sigmai+sigmaj));
            }
            /* Store the elements at the same relative positions as C6 in nbfp in order
             * to simplify access in the kernels
             */
            grid[2*(atnr*i+j)] = c6*6.0;
        }
    }
    return grid;
}

static real *mk_nbfp_combination_rule(const gmx_ffparams_t *idef, int comb_rule)
{
    real      *nbfp;
    int        i, j, atnr;
    real       c6i, c6j, c12i, c12j, epsi, epsj, sigmai, sigmaj;
    real       c6, c12;

    atnr = idef->atnr;
    snew(nbfp, 2*atnr*atnr);
    for (i = 0; i < atnr; ++i)
    {
        for (j = 0; j < atnr; ++j)
        {
            c6i  = idef->iparams[i*(atnr+1)].lj.c6;
            c12i = idef->iparams[i*(atnr+1)].lj.c12;
            c6j  = idef->iparams[j*(atnr+1)].lj.c6;
            c12j = idef->iparams[j*(atnr+1)].lj.c12;
            c6   = std::sqrt(c6i  * c6j);
            c12  = std::sqrt(c12i * c12j);
            if (comb_rule == eCOMB_ARITHMETIC
                && !gmx_numzero(c6) && !gmx_numzero(c12))
            {
                sigmai = gmx::sixthroot(c12i / c6i);
                sigmaj = gmx::sixthroot(c12j / c6j);
                epsi   = c6i * c6i / c12i;
                epsj   = c6j * c6j / c12j;
                c6     = std::sqrt(epsi * epsj) * gmx::power6(0.5*(sigmai+sigmaj));
                c12    = std::sqrt(epsi * epsj) * gmx::power12(0.5*(sigmai+sigmaj));
            }
            C6(nbfp, atnr, i, j)   = c6*6.0;
            C12(nbfp, atnr, i, j)  = c12*12.0;
        }
    }
    return nbfp;
}

/* This routine sets fr->solvent_opt to the most common solvent in the
 * system, e.g. esolSPC or esolTIP4P. It will also mark each charge group in
 * the fr->solvent_type array with the correct type (or esolNO).
 *
 * Charge groups that fulfill the conditions but are not identical to the
 * most common one will be marked as esolNO in the solvent_type array.
 *
 * TIP3p is identical to SPC for these purposes, so we call it
 * SPC in the arrays (Apologies to Bill Jorgensen ;-)
 *
 * NOTE: QM particle should not
 * become an optimized solvent. Not even if there is only one charge
 * group in the Qm
 */

typedef struct
{
    int    model;
    int    count;
    int    vdwtype[4];
    real   charge[4];
} solvent_parameters_t;

static void
check_solvent_cg(const gmx_moltype_t    *molt,
                 int                     cg0,
                 int                     nmol,
                 const unsigned char    *qm_grpnr,
                 const t_grps           *qm_grps,
                 t_forcerec   *          fr,
                 int                    *n_solvent_parameters,
                 solvent_parameters_t  **solvent_parameters_p,
                 int                     cginfo,
                 int                    *cg_sp)
{
    t_atom               *atom;
    int                   j, k;
    int                   j0, j1, nj;
    gmx_bool              perturbed;
    gmx_bool              has_vdw[4];
    gmx_bool              match;
    real                  tmp_charge[4]  = { 0.0 }; /* init to zero to make gcc4.8 happy */
    int                   tmp_vdwtype[4] = { 0 };   /* init to zero to make gcc4.8 happy */
    int                   tjA;
    gmx_bool              qm;
    solvent_parameters_t *solvent_parameters;

    /* We use a list with parameters for each solvent type.
     * Every time we discover a new molecule that fulfills the basic
     * conditions for a solvent we compare with the previous entries
     * in these lists. If the parameters are the same we just increment
     * the counter for that type, and otherwise we create a new type
     * based on the current molecule.
     *
     * Once we've finished going through all molecules we check which
     * solvent is most common, and mark all those molecules while we
     * clear the flag on all others.
     */

    solvent_parameters = *solvent_parameters_p;

    /* Mark the cg first as non optimized */
    *cg_sp = -1;

    /* Check if this cg has no exclusions with atoms in other charge groups
     * and all atoms inside the charge group excluded.
     * We only have 3 or 4 atom solvent loops.
     */
    if (GET_CGINFO_EXCL_INTER(cginfo) ||
        !GET_CGINFO_EXCL_INTRA(cginfo))
    {
        return;
    }

    /* Get the indices of the first atom in this charge group */
    j0     = molt->cgs.index[cg0];
    j1     = molt->cgs.index[cg0+1];

    /* Number of atoms in our molecule */
    nj     = j1 - j0;

    if (debug)
    {
        fprintf(debug,
                "Moltype '%s': there are %d atoms in this charge group\n",
                *molt->name, nj);
    }

    /* Check if it could be an SPC (3 atoms) or TIP4p (4) water,
     * otherwise skip it.
     */
    if (nj < 3 || nj > 4)
    {
        return;
    }

    /* Check if we are doing QM on this group */
    qm = FALSE;
    if (qm_grpnr != NULL)
    {
        for (j = j0; j < j1 && !qm; j++)
        {
            qm = (qm_grpnr[j] < qm_grps->nr - 1);
        }
    }
    /* Cannot use solvent optimization with QM */
    if (qm)
    {
        return;
    }

    atom = molt->atoms.atom;

    /* Still looks like a solvent, time to check parameters */

    /* If it is perturbed (free energy) we can't use the solvent loops,
     * so then we just skip to the next molecule.
     */
    perturbed = FALSE;

    for (j = j0; j < j1 && !perturbed; j++)
    {
        perturbed = PERTURBED(atom[j]);
    }

    if (perturbed)
    {
        return;
    }

    /* Now it's only a question if the VdW and charge parameters
     * are OK. Before doing the check we compare and see if they are
     * identical to a possible previous solvent type.
     * First we assign the current types and charges.
     */
    for (j = 0; j < nj; j++)
    {
        tmp_vdwtype[j] = atom[j0+j].type;
        tmp_charge[j]  = atom[j0+j].q;
    }

    /* Does it match any previous solvent type? */
    for (k = 0; k < *n_solvent_parameters; k++)
    {
        match = TRUE;


        /* We can only match SPC with 3 atoms and TIP4p with 4 atoms */
        if ( (solvent_parameters[k].model == esolSPC   && nj != 3)  ||
             (solvent_parameters[k].model == esolTIP4P && nj != 4) )
        {
            match = FALSE;
        }

        /* Check that types & charges match for all atoms in molecule */
        for (j = 0; j < nj && match == TRUE; j++)
        {
            if (tmp_vdwtype[j] != solvent_parameters[k].vdwtype[j])
            {
                match = FALSE;
            }
            if (tmp_charge[j] != solvent_parameters[k].charge[j])
            {
                match = FALSE;
            }
        }
        if (match == TRUE)
        {
            /* Congratulations! We have a matched solvent.
             * Flag it with this type for later processing.
             */
            *cg_sp = k;
            solvent_parameters[k].count += nmol;

            /* We are done with this charge group */
            return;
        }
    }

    /* If we get here, we have a tentative new solvent type.
     * Before we add it we must check that it fulfills the requirements
     * of the solvent optimized loops. First determine which atoms have
     * VdW interactions.
     */
    for (j = 0; j < nj; j++)
    {
        has_vdw[j] = FALSE;
        tjA        = tmp_vdwtype[j];

        /* Go through all other tpes and see if any have non-zero
         * VdW parameters when combined with this one.
         */
        for (k = 0; k < fr->ntype && (has_vdw[j] == FALSE); k++)
        {
            /* We already checked that the atoms weren't perturbed,
             * so we only need to check state A now.
             */
            if (fr->bBHAM)
            {
                has_vdw[j] = (has_vdw[j] ||
                              (BHAMA(fr->nbfp, fr->ntype, tjA, k) != 0.0) ||
                              (BHAMB(fr->nbfp, fr->ntype, tjA, k) != 0.0) ||
                              (BHAMC(fr->nbfp, fr->ntype, tjA, k) != 0.0));
            }
            else
            {
                /* Standard LJ */
                has_vdw[j] = (has_vdw[j] ||
                              (C6(fr->nbfp, fr->ntype, tjA, k)  != 0.0) ||
                              (C12(fr->nbfp, fr->ntype, tjA, k) != 0.0));
            }
        }
    }

    /* Now we know all we need to make the final check and assignment. */
    if (nj == 3)
    {
        /* So, is it an SPC?
         * For this we require thatn all atoms have charge,
         * the charges on atom 2 & 3 should be the same, and only
         * atom 1 might have VdW.
         */
        if (has_vdw[1] == FALSE &&
            has_vdw[2] == FALSE &&
            tmp_charge[0]  != 0 &&
            tmp_charge[1]  != 0 &&
            tmp_charge[2]  == tmp_charge[1])
        {
            srenew(solvent_parameters, *n_solvent_parameters+1);
            solvent_parameters[*n_solvent_parameters].model = esolSPC;
            solvent_parameters[*n_solvent_parameters].count = nmol;
            for (k = 0; k < 3; k++)
            {
                solvent_parameters[*n_solvent_parameters].vdwtype[k] = tmp_vdwtype[k];
                solvent_parameters[*n_solvent_parameters].charge[k]  = tmp_charge[k];
            }

            *cg_sp = *n_solvent_parameters;
            (*n_solvent_parameters)++;
        }
    }
    else if (nj == 4)
    {
        /* Or could it be a TIP4P?
         * For this we require thatn atoms 2,3,4 have charge, but not atom 1.
         * Only atom 1 mght have VdW.
         */
        if (has_vdw[1] == FALSE &&
            has_vdw[2] == FALSE &&
            has_vdw[3] == FALSE &&
            tmp_charge[0]  == 0 &&
            tmp_charge[1]  != 0 &&
            tmp_charge[2]  == tmp_charge[1] &&
            tmp_charge[3]  != 0)
        {
            srenew(solvent_parameters, *n_solvent_parameters+1);
            solvent_parameters[*n_solvent_parameters].model = esolTIP4P;
            solvent_parameters[*n_solvent_parameters].count = nmol;
            for (k = 0; k < 4; k++)
            {
                solvent_parameters[*n_solvent_parameters].vdwtype[k] = tmp_vdwtype[k];
                solvent_parameters[*n_solvent_parameters].charge[k]  = tmp_charge[k];
            }

            *cg_sp = *n_solvent_parameters;
            (*n_solvent_parameters)++;
        }
    }

    *solvent_parameters_p = solvent_parameters;
}

static void
check_solvent(FILE  *                fp,
              const gmx_mtop_t  *    mtop,
              t_forcerec  *          fr,
              cginfo_mb_t           *cginfo_mb)
{
    const t_block     *   cgs;
    const gmx_moltype_t  *molt;
    int                   mb, mol, cg_mol, at_offset, am, cgm, i, nmol_ch, nmol;
    int                   n_solvent_parameters;
    solvent_parameters_t *solvent_parameters;
    int                 **cg_sp;
    int                   bestsp, bestsol;

    if (debug)
    {
        fprintf(debug, "Going to determine what solvent types we have.\n");
    }

    n_solvent_parameters = 0;
    solvent_parameters   = NULL;
    /* Allocate temporary array for solvent type */
    snew(cg_sp, mtop->nmolblock);

    at_offset = 0;
    for (mb = 0; mb < mtop->nmolblock; mb++)
    {
        molt = &mtop->moltype[mtop->molblock[mb].type];
        cgs  = &molt->cgs;
        /* Here we have to loop over all individual molecules
         * because we need to check for QMMM particles.
         */
        snew(cg_sp[mb], cginfo_mb[mb].cg_mod);
        nmol_ch = cginfo_mb[mb].cg_mod/cgs->nr;
        nmol    = mtop->molblock[mb].nmol/nmol_ch;
        for (mol = 0; mol < nmol_ch; mol++)
        {
            cgm = mol*cgs->nr;
            am  = mol*cgs->index[cgs->nr];
            for (cg_mol = 0; cg_mol < cgs->nr; cg_mol++)
            {
                check_solvent_cg(molt, cg_mol, nmol,
                                 mtop->groups.grpnr[egcQMMM] ?
                                 mtop->groups.grpnr[egcQMMM]+at_offset+am : 0,
                                 &mtop->groups.grps[egcQMMM],
                                 fr,
                                 &n_solvent_parameters, &solvent_parameters,
                                 cginfo_mb[mb].cginfo[cgm+cg_mol],
                                 &cg_sp[mb][cgm+cg_mol]);
            }
        }
        at_offset += cgs->index[cgs->nr];
    }

    /* Puh! We finished going through all charge groups.
     * Now find the most common solvent model.
     */

    /* Most common solvent this far */
    bestsp = -2;
    for (i = 0; i < n_solvent_parameters; i++)
    {
        if (bestsp == -2 ||
            solvent_parameters[i].count > solvent_parameters[bestsp].count)
        {
            bestsp = i;
        }
    }

    if (bestsp >= 0)
    {
        bestsol = solvent_parameters[bestsp].model;
    }
    else
    {
        bestsol = esolNO;
    }

    fr->nWatMol = 0;
    for (mb = 0; mb < mtop->nmolblock; mb++)
    {
        cgs  = &mtop->moltype[mtop->molblock[mb].type].cgs;
        nmol = (mtop->molblock[mb].nmol*cgs->nr)/cginfo_mb[mb].cg_mod;
        for (i = 0; i < cginfo_mb[mb].cg_mod; i++)
        {
            if (cg_sp[mb][i] == bestsp)
            {
                SET_CGINFO_SOLOPT(cginfo_mb[mb].cginfo[i], bestsol);
                fr->nWatMol += nmol;
            }
            else
            {
                SET_CGINFO_SOLOPT(cginfo_mb[mb].cginfo[i], esolNO);
            }
        }
        sfree(cg_sp[mb]);
    }
    sfree(cg_sp);

    if (bestsol != esolNO && fp != NULL)
    {
        fprintf(fp, "\nEnabling %s-like water optimization for %d molecules.\n\n",
                esol_names[bestsol],
                solvent_parameters[bestsp].count);
    }

    sfree(solvent_parameters);
    fr->solvent_opt = bestsol;
}

enum {
    acNONE = 0, acCONSTRAINT, acSETTLE
};

static cginfo_mb_t *init_cginfo_mb(FILE *fplog, const gmx_mtop_t *mtop,
                                   t_forcerec *fr, gmx_bool bNoSolvOpt,
                                   gmx_bool *bFEP_NonBonded,
                                   gmx_bool *bExcl_IntraCGAll_InterCGNone)
{
    const t_block        *cgs;
    const t_blocka       *excl;
    const gmx_moltype_t  *molt;
    const gmx_molblock_t *molb;
    cginfo_mb_t          *cginfo_mb;
    gmx_bool             *type_VDW;
    int                  *cginfo;
    int                   cg_offset, a_offset;
    int                   mb, m, cg, a0, a1, gid, ai, j, aj, excl_nalloc;
    int                  *a_con;
    int                   ftype;
    int                   ia;
    gmx_bool              bId, *bExcl, bExclIntraAll, bExclInter, bHaveVDW, bHaveQ, bHavePerturbedAtoms;

    snew(cginfo_mb, mtop->nmolblock);

    snew(type_VDW, fr->ntype);
    for (ai = 0; ai < fr->ntype; ai++)
    {
        type_VDW[ai] = FALSE;
        for (j = 0; j < fr->ntype; j++)
        {
            type_VDW[ai] = type_VDW[ai] ||
                fr->bBHAM ||
                C6(fr->nbfp, fr->ntype, ai, j) != 0 ||
                C12(fr->nbfp, fr->ntype, ai, j) != 0;
        }
    }

    *bFEP_NonBonded               = FALSE;
    *bExcl_IntraCGAll_InterCGNone = TRUE;

    excl_nalloc = 10;
    snew(bExcl, excl_nalloc);
    cg_offset = 0;
    a_offset  = 0;
    for (mb = 0; mb < mtop->nmolblock; mb++)
    {
        molb = &mtop->molblock[mb];
        molt = &mtop->moltype[molb->type];
        cgs  = &molt->cgs;
        excl = &molt->excls;

        /* Check if the cginfo is identical for all molecules in this block.
         * If so, we only need an array of the size of one molecule.
         * Otherwise we make an array of #mol times #cgs per molecule.
         */
        bId = TRUE;
        for (m = 0; m < molb->nmol; m++)
        {
            int am = m*cgs->index[cgs->nr];
            for (cg = 0; cg < cgs->nr; cg++)
            {
                a0 = cgs->index[cg];
                a1 = cgs->index[cg+1];
                if (ggrpnr(&mtop->groups, egcENER, a_offset+am+a0) !=
                    ggrpnr(&mtop->groups, egcENER, a_offset   +a0))
                {
                    bId = FALSE;
                }
                if (mtop->groups.grpnr[egcQMMM] != NULL)
                {
                    for (ai = a0; ai < a1; ai++)
                    {
                        if (mtop->groups.grpnr[egcQMMM][a_offset+am+ai] !=
                            mtop->groups.grpnr[egcQMMM][a_offset   +ai])
                        {
                            bId = FALSE;
                        }
                    }
                }
            }
        }

        cginfo_mb[mb].cg_start = cg_offset;
        cginfo_mb[mb].cg_end   = cg_offset + molb->nmol*cgs->nr;
        cginfo_mb[mb].cg_mod   = (bId ? 1 : molb->nmol)*cgs->nr;
        snew(cginfo_mb[mb].cginfo, cginfo_mb[mb].cg_mod);
        cginfo = cginfo_mb[mb].cginfo;

        /* Set constraints flags for constrained atoms */
        snew(a_con, molt->atoms.nr);
        for (ftype = 0; ftype < F_NRE; ftype++)
        {
            if (interaction_function[ftype].flags & IF_CONSTRAINT)
            {
                int nral;

                nral = NRAL(ftype);
                for (ia = 0; ia < molt->ilist[ftype].nr; ia += 1+nral)
                {
                    int a;

                    for (a = 0; a < nral; a++)
                    {
                        a_con[molt->ilist[ftype].iatoms[ia+1+a]] =
                            (ftype == F_SETTLE ? acSETTLE : acCONSTRAINT);
                    }
                }
            }
        }

        for (m = 0; m < (bId ? 1 : molb->nmol); m++)
        {
            int cgm = m*cgs->nr;
            int am  = m*cgs->index[cgs->nr];
            for (cg = 0; cg < cgs->nr; cg++)
            {
                a0 = cgs->index[cg];
                a1 = cgs->index[cg+1];

                /* Store the energy group in cginfo */
                gid = ggrpnr(&mtop->groups, egcENER, a_offset+am+a0);
                SET_CGINFO_GID(cginfo[cgm+cg], gid);

                /* Check the intra/inter charge group exclusions */
                if (a1-a0 > excl_nalloc)
                {
                    excl_nalloc = a1 - a0;
                    srenew(bExcl, excl_nalloc);
                }
                /* bExclIntraAll: all intra cg interactions excluded
                 * bExclInter:    any inter cg interactions excluded
                 */
                bExclIntraAll       = TRUE;
                bExclInter          = FALSE;
                bHaveVDW            = FALSE;
                bHaveQ              = FALSE;
                bHavePerturbedAtoms = FALSE;
                for (ai = a0; ai < a1; ai++)
                {
                    /* Check VDW and electrostatic interactions */
                    bHaveVDW = bHaveVDW || (type_VDW[molt->atoms.atom[ai].type] ||
                                            type_VDW[molt->atoms.atom[ai].typeB]);
                    bHaveQ  = bHaveQ    || (molt->atoms.atom[ai].q != 0 ||
                                            molt->atoms.atom[ai].qB != 0);

                    bHavePerturbedAtoms = bHavePerturbedAtoms || (PERTURBED(molt->atoms.atom[ai]) != 0);

                    /* Clear the exclusion list for atom ai */
                    for (aj = a0; aj < a1; aj++)
                    {
                        bExcl[aj-a0] = FALSE;
                    }
                    /* Loop over all the exclusions of atom ai */
                    for (j = excl->index[ai]; j < excl->index[ai+1]; j++)
                    {
                        aj = excl->a[j];
                        if (aj < a0 || aj >= a1)
                        {
                            bExclInter = TRUE;
                        }
                        else
                        {
                            bExcl[aj-a0] = TRUE;
                        }
                    }
                    /* Check if ai excludes a0 to a1 */
                    for (aj = a0; aj < a1; aj++)
                    {
                        if (!bExcl[aj-a0])
                        {
                            bExclIntraAll = FALSE;
                        }
                    }

                    switch (a_con[ai])
                    {
                        case acCONSTRAINT:
                            SET_CGINFO_CONSTR(cginfo[cgm+cg]);
                            break;
                        case acSETTLE:
                            SET_CGINFO_SETTLE(cginfo[cgm+cg]);
                            break;
                        default:
                            break;
                    }
                }
                if (bExclIntraAll)
                {
                    SET_CGINFO_EXCL_INTRA(cginfo[cgm+cg]);
                }
                if (bExclInter)
                {
                    SET_CGINFO_EXCL_INTER(cginfo[cgm+cg]);
                }
                if (a1 - a0 > MAX_CHARGEGROUP_SIZE)
                {
                    /* The size in cginfo is currently only read with DD */
                    gmx_fatal(FARGS, "A charge group has size %d which is larger than the limit of %d atoms", a1-a0, MAX_CHARGEGROUP_SIZE);
                }
                if (bHaveVDW)
                {
                    SET_CGINFO_HAS_VDW(cginfo[cgm+cg]);
                }
                if (bHaveQ)
                {
                    SET_CGINFO_HAS_Q(cginfo[cgm+cg]);
                }
                if (bHavePerturbedAtoms && fr->efep != efepNO)
                {
                    SET_CGINFO_FEP(cginfo[cgm+cg]);
                    *bFEP_NonBonded = TRUE;
                }
                /* Store the charge group size */
                SET_CGINFO_NATOMS(cginfo[cgm+cg], a1-a0);

                if (!bExclIntraAll || bExclInter)
                {
                    *bExcl_IntraCGAll_InterCGNone = FALSE;
                }
            }
        }

        sfree(a_con);

        cg_offset += molb->nmol*cgs->nr;
        a_offset  += molb->nmol*cgs->index[cgs->nr];
    }
    sfree(bExcl);

    /* the solvent optimizer is called after the QM is initialized,
     * because we don't want to have the QM subsystemto become an
     * optimized solvent
     */

    check_solvent(fplog, mtop, fr, cginfo_mb);

    if (getenv("GMX_NO_SOLV_OPT"))
    {
        if (fplog)
        {
            fprintf(fplog, "Found environment variable GMX_NO_SOLV_OPT.\n"
                    "Disabling all solvent optimization\n");
        }
        fr->solvent_opt = esolNO;
    }
    if (bNoSolvOpt)
    {
        fr->solvent_opt = esolNO;
    }
    if (!fr->solvent_opt)
    {
        for (mb = 0; mb < mtop->nmolblock; mb++)
        {
            for (cg = 0; cg < cginfo_mb[mb].cg_mod; cg++)
            {
                SET_CGINFO_SOLOPT(cginfo_mb[mb].cginfo[cg], esolNO);
            }
        }
    }

    return cginfo_mb;
}

static int *cginfo_expand(int nmb, cginfo_mb_t *cgi_mb)
{
    int  ncg, mb, cg;
    int *cginfo;

    ncg = cgi_mb[nmb-1].cg_end;
    snew(cginfo, ncg);
    mb = 0;
    for (cg = 0; cg < ncg; cg++)
    {
        while (cg >= cgi_mb[mb].cg_end)
        {
            mb++;
        }
        cginfo[cg] =
            cgi_mb[mb].cginfo[(cg - cgi_mb[mb].cg_start) % cgi_mb[mb].cg_mod];
    }

    return cginfo;
}

static void set_chargesum(FILE *log, t_forcerec *fr, const gmx_mtop_t *mtop)
{
    /*This now calculates sum for q and c6*/
    double         qsum, q2sum, q, c6sum, c6;
    int            mb, nmol, i;
    const t_atoms *atoms;

    qsum   = 0;
    q2sum  = 0;
    c6sum  = 0;
    for (mb = 0; mb < mtop->nmolblock; mb++)
    {
        nmol  = mtop->molblock[mb].nmol;
        atoms = &mtop->moltype[mtop->molblock[mb].type].atoms;
        for (i = 0; i < atoms->nr; i++)
        {
            q       = atoms->atom[i].q;
            qsum   += nmol*q;
            q2sum  += nmol*q*q;
            c6      = mtop->ffparams.iparams[atoms->atom[i].type*(mtop->ffparams.atnr+1)].lj.c6;
            c6sum  += nmol*c6;
        }
    }
    fr->qsum[0]   = qsum;
    fr->q2sum[0]  = q2sum;
    fr->c6sum[0]  = c6sum;

    if (fr->efep != efepNO)
    {
        qsum   = 0;
        q2sum  = 0;
        c6sum  = 0;
        for (mb = 0; mb < mtop->nmolblock; mb++)
        {
            nmol  = mtop->molblock[mb].nmol;
            atoms = &mtop->moltype[mtop->molblock[mb].type].atoms;
            for (i = 0; i < atoms->nr; i++)
            {
                q       = atoms->atom[i].qB;
                qsum   += nmol*q;
                q2sum  += nmol*q*q;
                c6      = mtop->ffparams.iparams[atoms->atom[i].typeB*(mtop->ffparams.atnr+1)].lj.c6;
                c6sum  += nmol*c6;
            }
            fr->qsum[1]   = qsum;
            fr->q2sum[1]  = q2sum;
            fr->c6sum[1]  = c6sum;
        }
    }
    else
    {
        fr->qsum[1]   = fr->qsum[0];
        fr->q2sum[1]  = fr->q2sum[0];
        fr->c6sum[1]  = fr->c6sum[0];
    }
    if (log)
    {
        if (fr->efep == efepNO)
        {
            fprintf(log, "System total charge: %.3f\n", fr->qsum[0]);
        }
        else
        {
            fprintf(log, "System total charge, top. A: %.3f top. B: %.3f\n",
                    fr->qsum[0], fr->qsum[1]);
        }
    }
}

void update_forcerec(t_forcerec *fr, matrix box)
{
    if (fr->eeltype == eelGRF)
    {
        calc_rffac(NULL, fr->eeltype, fr->epsilon_r, fr->epsilon_rf,
                   fr->rcoulomb, fr->temp, fr->zsquare, box,
                   &fr->kappa, &fr->k_rf, &fr->c_rf);
    }
}

void set_avcsixtwelve(FILE *fplog, t_forcerec *fr, const gmx_mtop_t *mtop)
{
    const t_atoms  *atoms, *atoms_tpi;
    const t_blocka *excl;
    int             mb, nmol, nmolc, i, j, tpi, tpj, j1, j2, k, nexcl, q;
    gmx_int64_t     npair, npair_ij, tmpi, tmpj;
    double          csix, ctwelve;
    int             ntp, *typecount;
    gmx_bool        bBHAM;
    real           *nbfp;
    real           *nbfp_comb = NULL;

    ntp   = fr->ntype;
    bBHAM = fr->bBHAM;
    nbfp  = fr->nbfp;

    /* For LJ-PME, we want to correct for the difference between the
     * actual C6 values and the C6 values used by the LJ-PME based on
     * combination rules. */

    if (EVDW_PME(fr->vdwtype))
    {
        nbfp_comb = mk_nbfp_combination_rule(&mtop->ffparams,
                                             (fr->ljpme_combination_rule == eljpmeLB) ? eCOMB_ARITHMETIC : eCOMB_GEOMETRIC);
        for (tpi = 0; tpi < ntp; ++tpi)
        {
            for (tpj = 0; tpj < ntp; ++tpj)
            {
                C6(nbfp_comb, ntp, tpi, tpj) =
                    C6(nbfp, ntp, tpi, tpj) - C6(nbfp_comb, ntp, tpi, tpj);
                C12(nbfp_comb, ntp, tpi, tpj) = C12(nbfp, ntp, tpi, tpj);
            }
        }
        nbfp = nbfp_comb;
    }
    for (q = 0; q < (fr->efep == efepNO ? 1 : 2); q++)
    {
        csix    = 0;
        ctwelve = 0;
        npair   = 0;
        nexcl   = 0;
        if (!fr->n_tpi)
        {
            /* Count the types so we avoid natoms^2 operations */
            snew(typecount, ntp);
            gmx_mtop_count_atomtypes(mtop, q, typecount);

            for (tpi = 0; tpi < ntp; tpi++)
            {
                for (tpj = tpi; tpj < ntp; tpj++)
                {
                    tmpi = typecount[tpi];
                    tmpj = typecount[tpj];
                    if (tpi != tpj)
                    {
                        npair_ij = tmpi*tmpj;
                    }
                    else
                    {
                        npair_ij = tmpi*(tmpi - 1)/2;
                    }
                    if (bBHAM)
                    {
                        /* nbfp now includes the 6.0 derivative prefactor */
                        csix    += npair_ij*BHAMC(nbfp, ntp, tpi, tpj)/6.0;
                    }
                    else
                    {
                        /* nbfp now includes the 6.0/12.0 derivative prefactors */
                        csix    += npair_ij*   C6(nbfp, ntp, tpi, tpj)/6.0;
                        ctwelve += npair_ij*  C12(nbfp, ntp, tpi, tpj)/12.0;
                    }
                    npair += npair_ij;
                }
            }
            sfree(typecount);
            /* Subtract the excluded pairs.
             * The main reason for substracting exclusions is that in some cases
             * some combinations might never occur and the parameters could have
             * any value. These unused values should not influence the dispersion
             * correction.
             */
            for (mb = 0; mb < mtop->nmolblock; mb++)
            {
                nmol  = mtop->molblock[mb].nmol;
                atoms = &mtop->moltype[mtop->molblock[mb].type].atoms;
                excl  = &mtop->moltype[mtop->molblock[mb].type].excls;
                for (i = 0; (i < atoms->nr); i++)
                {
                    if (q == 0)
                    {
                        tpi = atoms->atom[i].type;
                    }
                    else
                    {
                        tpi = atoms->atom[i].typeB;
                    }
                    j1  = excl->index[i];
                    j2  = excl->index[i+1];
                    for (j = j1; j < j2; j++)
                    {
                        k = excl->a[j];
                        if (k > i)
                        {
                            if (q == 0)
                            {
                                tpj = atoms->atom[k].type;
                            }
                            else
                            {
                                tpj = atoms->atom[k].typeB;
                            }
                            if (bBHAM)
                            {
                                /* nbfp now includes the 6.0 derivative prefactor */
                                csix -= nmol*BHAMC(nbfp, ntp, tpi, tpj)/6.0;
                            }
                            else
                            {
                                /* nbfp now includes the 6.0/12.0 derivative prefactors */
                                csix    -= nmol*C6 (nbfp, ntp, tpi, tpj)/6.0;
                                ctwelve -= nmol*C12(nbfp, ntp, tpi, tpj)/12.0;
                            }
                            nexcl += nmol;
                        }
                    }
                }
            }
        }
        else
        {
            /* Only correct for the interaction of the test particle
             * with the rest of the system.
             */
            atoms_tpi =
                &mtop->moltype[mtop->molblock[mtop->nmolblock-1].type].atoms;

            npair = 0;
            for (mb = 0; mb < mtop->nmolblock; mb++)
            {
                nmol  = mtop->molblock[mb].nmol;
                atoms = &mtop->moltype[mtop->molblock[mb].type].atoms;
                for (j = 0; j < atoms->nr; j++)
                {
                    nmolc = nmol;
                    /* Remove the interaction of the test charge group
                     * with itself.
                     */
                    if (mb == mtop->nmolblock-1)
                    {
                        nmolc--;

                        if (mb == 0 && nmol == 1)
                        {
                            gmx_fatal(FARGS, "Old format tpr with TPI, please generate a new tpr file");
                        }
                    }
                    if (q == 0)
                    {
                        tpj = atoms->atom[j].type;
                    }
                    else
                    {
                        tpj = atoms->atom[j].typeB;
                    }
                    for (i = 0; i < fr->n_tpi; i++)
                    {
                        if (q == 0)
                        {
                            tpi = atoms_tpi->atom[i].type;
                        }
                        else
                        {
                            tpi = atoms_tpi->atom[i].typeB;
                        }
                        if (bBHAM)
                        {
                            /* nbfp now includes the 6.0 derivative prefactor */
                            csix    += nmolc*BHAMC(nbfp, ntp, tpi, tpj)/6.0;
                        }
                        else
                        {
                            /* nbfp now includes the 6.0/12.0 derivative prefactors */
                            csix    += nmolc*C6 (nbfp, ntp, tpi, tpj)/6.0;
                            ctwelve += nmolc*C12(nbfp, ntp, tpi, tpj)/12.0;
                        }
                        npair += nmolc;
                    }
                }
            }
        }
        if (npair - nexcl <= 0 && fplog)
        {
            fprintf(fplog, "\nWARNING: There are no atom pairs for dispersion correction\n\n");
            csix     = 0;
            ctwelve  = 0;
        }
        else
        {
            csix    /= npair - nexcl;
            ctwelve /= npair - nexcl;
        }
        if (debug)
        {
            fprintf(debug, "Counted %d exclusions\n", nexcl);
            fprintf(debug, "Average C6 parameter is: %10g\n", (double)csix);
            fprintf(debug, "Average C12 parameter is: %10g\n", (double)ctwelve);
        }
        fr->avcsix[q]    = csix;
        fr->avctwelve[q] = ctwelve;
    }

    if (EVDW_PME(fr->vdwtype))
    {
        sfree(nbfp_comb);
    }

    if (fplog != NULL)
    {
        if (fr->eDispCorr == edispcAllEner ||
            fr->eDispCorr == edispcAllEnerPres)
        {
            fprintf(fplog, "Long Range LJ corr.: <C6> %10.4e, <C12> %10.4e\n",
                    fr->avcsix[0], fr->avctwelve[0]);
        }
        else
        {
            fprintf(fplog, "Long Range LJ corr.: <C6> %10.4e\n", fr->avcsix[0]);
        }
    }
}


static void set_bham_b_max(FILE *fplog, t_forcerec *fr,
                           const gmx_mtop_t *mtop)
{
    const t_atoms *at1, *at2;
    int            mt1, mt2, i, j, tpi, tpj, ntypes;
    real           b, bmin;
    real          *nbfp;

    if (fplog)
    {
        fprintf(fplog, "Determining largest Buckingham b parameter for table\n");
    }
    nbfp   = fr->nbfp;
    ntypes = fr->ntype;

    bmin           = -1;
    fr->bham_b_max = 0;
    for (mt1 = 0; mt1 < mtop->nmoltype; mt1++)
    {
        at1 = &mtop->moltype[mt1].atoms;
        for (i = 0; (i < at1->nr); i++)
        {
            tpi = at1->atom[i].type;
            if (tpi >= ntypes)
            {
                gmx_fatal(FARGS, "Atomtype[%d] = %d, maximum = %d", i, tpi, ntypes);
            }

            for (mt2 = mt1; mt2 < mtop->nmoltype; mt2++)
            {
                at2 = &mtop->moltype[mt2].atoms;
                for (j = 0; (j < at2->nr); j++)
                {
                    tpj = at2->atom[j].type;
                    if (tpj >= ntypes)
                    {
                        gmx_fatal(FARGS, "Atomtype[%d] = %d, maximum = %d", j, tpj, ntypes);
                    }
                    b = BHAMB(nbfp, ntypes, tpi, tpj);
                    if (b > fr->bham_b_max)
                    {
                        fr->bham_b_max = b;
                    }
                    if ((b < bmin) || (bmin == -1))
                    {
                        bmin = b;
                    }
                }
            }
        }
    }
    if (fplog)
    {
        fprintf(fplog, "Buckingham b parameters, min: %g, max: %g\n",
                bmin, fr->bham_b_max);
    }
}

static void make_nbf_tables(FILE *fp,
                            t_forcerec *fr, real rtab,
                            const char *tabfn, char *eg1, char *eg2,
                            t_nblists *nbl)
{
    char buf[STRLEN];
    int  i, j;

    if (tabfn == NULL)
    {
        if (debug)
        {
            fprintf(debug, "No table file name passed, can not read table, can not do non-bonded interactions\n");
        }
        return;
    }

    sprintf(buf, "%s", tabfn);
    if (eg1 && eg2)
    {
        /* Append the two energy group names */
        sprintf(buf + strlen(tabfn) - strlen(ftp2ext(efXVG)) - 1, "_%s_%s.%s",
                eg1, eg2, ftp2ext(efXVG));
    }
    nbl->table_elec_vdw = make_tables(fp, fr, buf, rtab, 0);
    /* Copy the contents of the table to separate coulomb and LJ tables too,
     * to improve cache performance.
     */
    /* For performance reasons we want
     * the table data to be aligned to 16-byte. The pointers could be freed
     * but currently aren't.
     */
    snew(nbl->table_elec, 1);
    nbl->table_elec->interaction   = GMX_TABLE_INTERACTION_ELEC;
    nbl->table_elec->format        = nbl->table_elec_vdw->format;
    nbl->table_elec->r             = nbl->table_elec_vdw->r;
    nbl->table_elec->n             = nbl->table_elec_vdw->n;
    nbl->table_elec->scale         = nbl->table_elec_vdw->scale;
    nbl->table_elec->formatsize    = nbl->table_elec_vdw->formatsize;
    nbl->table_elec->ninteractions = 1;
    nbl->table_elec->stride        = nbl->table_elec->formatsize * nbl->table_elec->ninteractions;
    snew_aligned(nbl->table_elec->data, nbl->table_elec->stride*(nbl->table_elec->n+1), 32);

    snew(nbl->table_vdw, 1);
    nbl->table_vdw->interaction   = GMX_TABLE_INTERACTION_VDWREP_VDWDISP;
    nbl->table_vdw->format        = nbl->table_elec_vdw->format;
    nbl->table_vdw->r             = nbl->table_elec_vdw->r;
    nbl->table_vdw->n             = nbl->table_elec_vdw->n;
    nbl->table_vdw->scale         = nbl->table_elec_vdw->scale;
    nbl->table_vdw->formatsize    = nbl->table_elec_vdw->formatsize;
    nbl->table_vdw->ninteractions = 2;
    nbl->table_vdw->stride        = nbl->table_vdw->formatsize * nbl->table_vdw->ninteractions;
    snew_aligned(nbl->table_vdw->data, nbl->table_vdw->stride*(nbl->table_vdw->n+1), 32);

    for (i = 0; i <= nbl->table_elec_vdw->n; i++)
    {
        for (j = 0; j < 4; j++)
        {
            nbl->table_elec->data[4*i+j] = nbl->table_elec_vdw->data[12*i+j];
        }
        for (j = 0; j < 8; j++)
        {
            nbl->table_vdw->data[8*i+j] = nbl->table_elec_vdw->data[12*i+4+j];
        }
    }
}

/*!\brief If there's bonded interactions of type \c ftype1 or \c
 * ftype2 present in the topology, build an array of the number of
 * interactions present for each bonded interaction index found in the
 * topology.
 *
 * \c ftype1 or \c ftype2 may be set to -1 to disable seeking for a
 * valid type with that parameter.
 *
 * \c count will be reallocated as necessary to fit the largest bonded
 * interaction index found, and its current size will be returned in
 * \c ncount. It will contain zero for every bonded interaction index
 * for which no interactions are present in the topology.
 */
static void count_tables(int ftype1, int ftype2, const gmx_mtop_t *mtop,
                         int *ncount, int **count)
{
    const gmx_moltype_t *molt;
    const t_ilist       *il;
    int                  mt, ftype, stride, i, j, tabnr;

    // Loop over all moleculetypes
    for (mt = 0; mt < mtop->nmoltype; mt++)
    {
        molt = &mtop->moltype[mt];
        // Loop over all interaction types
        for (ftype = 0; ftype < F_NRE; ftype++)
        {
            // If the current interaction type is one of the types whose tables we're trying to count...
            if (ftype == ftype1 || ftype == ftype2)
            {
                il     = &molt->ilist[ftype];
                stride = 1 + NRAL(ftype);
                // ... and there are actually some interactions for this type
                for (i = 0; i < il->nr; i += stride)
                {
                    // Find out which table index the user wanted
                    tabnr = mtop->ffparams.iparams[il->iatoms[i]].tab.table;
                    if (tabnr < 0)
                    {
                        gmx_fatal(FARGS, "A bonded table number is smaller than 0: %d\n", tabnr);
                    }
                    // Make room for this index in the data structure
                    if (tabnr >= *ncount)
                    {
                        srenew(*count, tabnr+1);
                        for (j = *ncount; j < tabnr+1; j++)
                        {
                            (*count)[j] = 0;
                        }
                        *ncount = tabnr+1;
                    }
                    // Record that this table index is used and must have a valid file
                    (*count)[tabnr]++;
                }
            }
        }
    }
}

/*!\brief If there's bonded interactions of flavour \c tabext and type
 * \c ftype1 or \c ftype2 present in the topology, seek them in the
 * list of filenames passed to mdrun, and make bonded tables from
 * those files.
 *
 * \c ftype1 or \c ftype2 may be set to -1 to disable seeking for a
 * valid type with that parameter.
 *
 * A fatal error occurs if no matching filename is found.
 */
static bondedtable_t *make_bonded_tables(FILE *fplog,
                                         int ftype1, int ftype2,
                                         const gmx_mtop_t *mtop,
                                         const t_filenm *tabbfnm,
                                         const char *tabext)
{
    int            ncount, *count;
    bondedtable_t *tab;

    tab = NULL;

    ncount = 0;
    count  = NULL;
    count_tables(ftype1, ftype2, mtop, &ncount, &count);

    // Are there any relevant tabulated bond interactions?
    if (ncount > 0)
    {
        snew(tab, ncount);
        for (int i = 0; i < ncount; i++)
        {
            // Do any interactions exist that requires this table?
            if (count[i] > 0)
            {
                // This pattern enforces the current requirement that
                // table filenames end in a characteristic sequence
                // before the file type extension, and avoids table 13
                // being recognized and used for table 1.
                std::string patternToFind = gmx::formatString("_%s%d.%s", tabext, i, ftp2ext(efXVG));
                bool        madeTable     = false;
                for (int j = 0; j < tabbfnm->nfiles && !madeTable; ++j)
                {
                    std::string filename(tabbfnm->fns[j]);
                    if (gmx::endsWith(filename, patternToFind))
                    {
                        // Finally read the table from the file found
                        tab[i]    = make_bonded_table(fplog, tabbfnm->fns[j], NRAL(ftype1)-2);
                        madeTable = true;
                    }
                }
                if (!madeTable)
                {
                    bool isPlural = (ftype2 != -1);
                    gmx_fatal(FARGS, "Tabulated interaction of type '%s%s%s' with index %d cannot be used because no table file whose name matched '%s' was passed via the gmx mdrun -tableb command-line option.",
                              interaction_function[ftype1].longname,
                              isPlural ? "' or '" : "",
                              isPlural ? interaction_function[ftype2].longname : "",
                              i,
                              patternToFind.c_str());
                }
            }
        }
        sfree(count);
    }

    return tab;
}

void forcerec_set_ranges(t_forcerec *fr,
                         int ncg_home, int ncg_force,
                         int natoms_force,
                         int natoms_force_constr, int natoms_f_novirsum)
{
    fr->cg0 = 0;
    fr->hcg = ncg_home;

    /* fr->ncg_force is unused in the standard code,
     * but it can be useful for modified code dealing with charge groups.
     */
    fr->ncg_force           = ncg_force;
    fr->natoms_force        = natoms_force;
    fr->natoms_force_constr = natoms_force_constr;

    if (fr->natoms_force_constr > fr->nalloc_force)
    {
        fr->nalloc_force = over_alloc_dd(fr->natoms_force_constr);
    }

    if (fr->bF_NoVirSum)
    {
        fr->f_novirsum_n = natoms_f_novirsum;
        if (fr->f_novirsum_n > fr->f_novirsum_nalloc)
        {
            fr->f_novirsum_nalloc = over_alloc_dd(fr->f_novirsum_n);
            srenew(fr->f_novirsum_alloc, fr->f_novirsum_nalloc);
        }
    }
    else
    {
        fr->f_novirsum_n = 0;
    }
}

static real cutoff_inf(real cutoff)
{
    if (cutoff == 0)
    {
        cutoff = GMX_CUTOFF_INF;
    }

    return cutoff;
}

gmx_bool can_use_allvsall(const t_inputrec *ir, gmx_bool bPrintNote, t_commrec *cr, FILE *fp)
{
    gmx_bool bAllvsAll;

    bAllvsAll =
        (
            ir->rlist == 0            &&
            ir->rcoulomb == 0         &&
            ir->rvdw == 0             &&
            ir->ePBC == epbcNONE      &&
            ir->vdwtype == evdwCUT    &&
            ir->coulombtype == eelCUT &&
            ir->efep == efepNO        &&
            (ir->implicit_solvent == eisNO ||
             (ir->implicit_solvent == eisGBSA && (ir->gb_algorithm == egbSTILL ||
                                                  ir->gb_algorithm == egbHCT   ||
                                                  ir->gb_algorithm == egbOBC))) &&
            getenv("GMX_NO_ALLVSALL") == NULL
        );

    if (bAllvsAll && ir->opts.ngener > 1)
    {
        const char *note = "NOTE: Can not use all-vs-all force loops, because there are multiple energy monitor groups; you might get significantly higher performance when using only a single energy monitor group.\n";

        if (bPrintNote)
        {
            if (MASTER(cr))
            {
                fprintf(stderr, "\n%s\n", note);
            }
            if (fp != NULL)
            {
                fprintf(fp, "\n%s\n", note);
            }
        }
        bAllvsAll = FALSE;
    }

    if (bAllvsAll && fp && MASTER(cr))
    {
        fprintf(fp, "\nUsing SIMD all-vs-all kernels.\n\n");
    }

    return bAllvsAll;
}


gmx_bool nbnxn_gpu_acceleration_supported(const gmx::MDLogger &mdlog,
                                          const t_inputrec    *ir,
                                          gmx_bool             bRerunMD)
{
    if (bRerunMD && ir->opts.ngener > 1)
    {
        /* Rerun execution time is dominated by I/O and pair search,
         * so GPUs are not very useful, plus they do not support more
         * than one energy group. If the user requested GPUs
         * explicitly, a fatal error is given later.  With non-reruns,
         * we fall back to a single whole-of system energy group
         * (which runs much faster than a multiple-energy-groups
         * implementation would), and issue a note in the .log
         * file. Users can re-run if they want the information. */
        GMX_LOG(mdlog.warning).asParagraph().appendText("Rerun with energy groups is not implemented for GPUs, falling back to the CPU");
        return FALSE;
    }

    return TRUE;
}

gmx_bool nbnxn_simd_supported(const gmx::MDLogger &mdlog,
                              const t_inputrec    *ir)
{
    if (ir->vdwtype == evdwPME && ir->ljpme_combination_rule == eljpmeLB)
    {
        /* LJ PME with LB combination rule does 7 mesh operations.
         * This so slow that we don't compile SIMD non-bonded kernels
         * for that. */
        GMX_LOG(mdlog.warning).asParagraph().appendText("LJ-PME with Lorentz-Berthelot is not supported with SIMD kernels, falling back to plain C kernels");
        return FALSE;
    }

    return TRUE;
}


static void pick_nbnxn_kernel_cpu(const t_inputrec gmx_unused *ir,
                                  int                         *kernel_type,
                                  int                         *ewald_excl)
{
    *kernel_type = nbnxnk4x4_PlainC;
    *ewald_excl  = ewaldexclTable;

#if GMX_SIMD
    {
#ifdef GMX_NBNXN_SIMD_4XN
        *kernel_type = nbnxnk4xN_SIMD_4xN;
#endif
#ifdef GMX_NBNXN_SIMD_2XNN
        *kernel_type = nbnxnk4xN_SIMD_2xNN;
#endif

#if defined GMX_NBNXN_SIMD_2XNN && defined GMX_NBNXN_SIMD_4XN
        /* We need to choose if we want 2x(N+N) or 4xN kernels.
         * Currently this is based on the SIMD acceleration choice,
         * but it might be better to decide this at runtime based on CPU.
         *
         * 4xN calculates more (zero) interactions, but has less pair-search
         * work and much better kernel instruction scheduling.
         *
         * Up till now we have only seen that on Intel Sandy/Ivy Bridge,
         * which doesn't have FMA, both the analytical and tabulated Ewald
         * kernels have similar pair rates for 4x8 and 2x(4+4), so we choose
         * 2x(4+4) because it results in significantly fewer pairs.
         * For RF, the raw pair rate of the 4x8 kernel is higher than 2x(4+4),
         * 10% with HT, 50% without HT. As we currently don't detect the actual
         * use of HT, use 4x8 to avoid a potential performance hit.
         * On Intel Haswell 4x8 is always faster.
         */
        *kernel_type = nbnxnk4xN_SIMD_4xN;

#if !GMX_SIMD_HAVE_FMA
        if (EEL_PME_EWALD(ir->coulombtype) ||
            EVDW_PME(ir->vdwtype))
        {
            /* We have Ewald kernels without FMA (Intel Sandy/Ivy Bridge).
             * There are enough instructions to make 2x(4+4) efficient.
             */
            *kernel_type = nbnxnk4xN_SIMD_2xNN;
        }
#endif
#endif  /* GMX_NBNXN_SIMD_2XNN && GMX_NBNXN_SIMD_4XN */


        if (getenv("GMX_NBNXN_SIMD_4XN") != NULL)
        {
#ifdef GMX_NBNXN_SIMD_4XN
            *kernel_type = nbnxnk4xN_SIMD_4xN;
#else
            gmx_fatal(FARGS, "SIMD 4xN kernels requested, but GROMACS has been compiled without support for these kernels");
#endif
        }
        if (getenv("GMX_NBNXN_SIMD_2XNN") != NULL)
        {
#ifdef GMX_NBNXN_SIMD_2XNN
            *kernel_type = nbnxnk4xN_SIMD_2xNN;
#else
            gmx_fatal(FARGS, "SIMD 2x(N+N) kernels requested, but GROMACS has been compiled without support for these kernels");
#endif
        }

        /* Analytical Ewald exclusion correction is only an option in
         * the SIMD kernel.
         * Since table lookup's don't parallelize with SIMD, analytical
         * will probably always be faster for a SIMD width of 8 or more.
         * With FMA analytical is sometimes faster for a width if 4 as well.
         * On BlueGene/Q, this is faster regardless of precision.
         * In single precision, this is faster on Bulldozer.
         */
#if GMX_SIMD_REAL_WIDTH >= 8 || \
        (GMX_SIMD_REAL_WIDTH >= 4 && GMX_SIMD_HAVE_FMA && !GMX_DOUBLE) || GMX_SIMD_IBM_QPX
        *ewald_excl = ewaldexclAnalytical;
#endif
        if (getenv("GMX_NBNXN_EWALD_TABLE") != NULL)
        {
            *ewald_excl = ewaldexclTable;
        }
        if (getenv("GMX_NBNXN_EWALD_ANALYTICAL") != NULL)
        {
            *ewald_excl = ewaldexclAnalytical;
        }

    }
#endif // GMX_SIMD
}


const char *lookup_nbnxn_kernel_name(int kernel_type)
{
    const char *returnvalue = NULL;
    switch (kernel_type)
    {
        case nbnxnkNotSet:
            returnvalue = "not set";
            break;
        case nbnxnk4x4_PlainC:
            returnvalue = "plain C";
            break;
        case nbnxnk4xN_SIMD_4xN:
        case nbnxnk4xN_SIMD_2xNN:
#if GMX_SIMD
            returnvalue = "SIMD";
#else  // GMX_SIMD
            returnvalue = "not available";
#endif // GMX_SIMD
            break;
        case nbnxnk8x8x8_GPU: returnvalue    = "GPU"; break;
        case nbnxnk8x8x8_PlainC: returnvalue = "plain C"; break;

        case nbnxnkNR:
        default:
            gmx_fatal(FARGS, "Illegal kernel type selected");
            returnvalue = NULL;
            break;
    }
    return returnvalue;
};

static void pick_nbnxn_kernel(FILE                *fp,
                              const gmx::MDLogger &mdlog,
                              gmx_bool             use_simd_kernels,
                              gmx_bool             bUseGPU,
                              gmx_bool             bEmulateGPU,
                              const t_inputrec    *ir,
                              int                 *kernel_type,
                              int                 *ewald_excl,
                              gmx_bool             bDoNonbonded)
{
    assert(kernel_type);

    *kernel_type = nbnxnkNotSet;
    *ewald_excl  = ewaldexclTable;

    if (bEmulateGPU)
    {
        *kernel_type = nbnxnk8x8x8_PlainC;

        if (bDoNonbonded)
        {
            GMX_LOG(mdlog.warning).asParagraph().appendText("Emulating a GPU run on the CPU (slow)");
        }
    }
    else if (bUseGPU)
    {
        *kernel_type = nbnxnk8x8x8_GPU;
    }

    if (*kernel_type == nbnxnkNotSet)
    {
        if (use_simd_kernels &&
            nbnxn_simd_supported(mdlog, ir))
        {
            pick_nbnxn_kernel_cpu(ir, kernel_type, ewald_excl);
        }
        else
        {
            *kernel_type = nbnxnk4x4_PlainC;
        }
    }

    if (bDoNonbonded && fp != NULL)
    {
        fprintf(fp, "\nUsing %s %dx%d non-bonded kernels\n\n",
                lookup_nbnxn_kernel_name(*kernel_type),
                nbnxn_kernel_to_cluster_i_size(*kernel_type),
                nbnxn_kernel_to_cluster_j_size(*kernel_type));

        if (nbnxnk4x4_PlainC == *kernel_type ||
            nbnxnk8x8x8_PlainC == *kernel_type)
        {
            GMX_LOG(mdlog.warning).asParagraph().appendTextFormatted(
                    "WARNING: Using the slow %s kernels. This should\n"
                    "not happen during routine usage on supported platforms.",
                    lookup_nbnxn_kernel_name(*kernel_type));
        }
    }
}

static void pick_nbnxn_resources(const gmx::MDLogger &mdlog,
                                 const t_commrec     *cr,
                                 const gmx_hw_info_t *hwinfo,
                                 gmx_bool             bDoNonbonded,
                                 gmx_bool            *bUseGPU,
                                 gmx_bool            *bEmulateGPU,
                                 const gmx_gpu_opt_t *gpu_opt)
{
    gmx_bool bEmulateGPUEnvVarSet;
    char     gpu_err_str[STRLEN];

    *bUseGPU = FALSE;

    bEmulateGPUEnvVarSet = (getenv("GMX_EMULATE_GPU") != NULL);

    /* Run GPU emulation mode if GMX_EMULATE_GPU is defined. Because
     * GPUs (currently) only handle non-bonded calculations, we will
     * automatically switch to emulation if non-bonded calculations are
     * turned off via GMX_NO_NONBONDED - this is the simple and elegant
     * way to turn off GPU initialization, data movement, and cleanup.
     *
     * GPU emulation can be useful to assess the performance one can expect by
     * adding GPU(s) to the machine. The conditional below allows this even
     * if mdrun is compiled without GPU acceleration support.
     * Note that you should freezing the system as otherwise it will explode.
     */
    *bEmulateGPU = (bEmulateGPUEnvVarSet ||
                    (!bDoNonbonded && gpu_opt->n_dev_use > 0));

    /* Enable GPU mode when GPUs are available or no GPU emulation is requested.
     */
    if (gpu_opt->n_dev_use > 0 && !(*bEmulateGPU))
    {
        /* Each PP node will use the intra-node id-th device from the
         * list of detected/selected GPUs. */
        if (!init_gpu(mdlog, cr->rank_pp_intranode, gpu_err_str,
                      &hwinfo->gpu_info, gpu_opt))
        {
            /* At this point the init should never fail as we made sure that
             * we have all the GPUs we need. If it still does, we'll bail. */
            /* TODO the decorating of gpu_err_str is nicer if it
               happens inside init_gpu. Out here, the decorating with
               the MPI rank makes sense. */
            gmx_fatal(FARGS, "On rank %d failed to initialize GPU #%d: %s",
                      cr->nodeid,
                      get_gpu_device_id(&hwinfo->gpu_info, gpu_opt,
                                        cr->rank_pp_intranode),
                      gpu_err_str);
        }

        /* Here we actually turn on hardware GPU acceleration */
        *bUseGPU = TRUE;
    }
}

gmx_bool uses_simple_tables(int                 cutoff_scheme,
                            nonbonded_verlet_t *nbv,
                            int                 group)
{
    gmx_bool bUsesSimpleTables = TRUE;
    int      grp_index;

    switch (cutoff_scheme)
    {
        case ecutsGROUP:
            bUsesSimpleTables = TRUE;
            break;
        case ecutsVERLET:
            assert(NULL != nbv && NULL != nbv->grp);
            grp_index         = (group < 0) ? 0 : (nbv->ngrp - 1);
            bUsesSimpleTables = nbnxn_kernel_pairlist_simple(nbv->grp[grp_index].kernel_type);
            break;
        default:
            gmx_incons("unimplemented");
    }
    return bUsesSimpleTables;
}

static void init_ewald_f_table(interaction_const_t *ic,
                               real                 rtab)
{
    real maxr;

    /* Get the Ewald table spacing based on Coulomb and/or LJ
     * Ewald coefficients and rtol.
     */
    ic->tabq_scale = ewald_spline3_table_scale(ic);

    if (ic->cutoff_scheme == ecutsVERLET)
    {
        maxr = ic->rcoulomb;
    }
    else
    {
        maxr = std::max(ic->rcoulomb, rtab);
    }
    ic->tabq_size  = static_cast<int>(maxr*ic->tabq_scale) + 2;

    sfree_aligned(ic->tabq_coul_FDV0);
    sfree_aligned(ic->tabq_coul_F);
    sfree_aligned(ic->tabq_coul_V);

    sfree_aligned(ic->tabq_vdw_FDV0);
    sfree_aligned(ic->tabq_vdw_F);
    sfree_aligned(ic->tabq_vdw_V);

    if (EEL_PME_EWALD(ic->eeltype))
    {
        /* Create the original table data in FDV0 */
        snew_aligned(ic->tabq_coul_FDV0, ic->tabq_size*4, 32);
        snew_aligned(ic->tabq_coul_F, ic->tabq_size, 32);
        snew_aligned(ic->tabq_coul_V, ic->tabq_size, 32);
        table_spline3_fill_ewald_lr(ic->tabq_coul_F, ic->tabq_coul_V, ic->tabq_coul_FDV0,
                                    ic->tabq_size, 1/ic->tabq_scale, ic->ewaldcoeff_q, v_q_ewald_lr);
    }

    if (EVDW_PME(ic->vdwtype))
    {
        snew_aligned(ic->tabq_vdw_FDV0, ic->tabq_size*4, 32);
        snew_aligned(ic->tabq_vdw_F, ic->tabq_size, 32);
        snew_aligned(ic->tabq_vdw_V, ic->tabq_size, 32);
        table_spline3_fill_ewald_lr(ic->tabq_vdw_F, ic->tabq_vdw_V, ic->tabq_vdw_FDV0,
                                    ic->tabq_size, 1/ic->tabq_scale, ic->ewaldcoeff_lj, v_lj_ewald_lr);
    }
}

void init_interaction_const_tables(FILE                *fp,
                                   interaction_const_t *ic,
                                   real                 rtab)
{
    if (EEL_PME_EWALD(ic->eeltype) || EVDW_PME(ic->vdwtype))
    {
        init_ewald_f_table(ic, rtab);

        if (fp != NULL)
        {
            fprintf(fp, "Initialized non-bonded Ewald correction tables, spacing: %.2e size: %d\n\n",
                    1/ic->tabq_scale, ic->tabq_size);
        }
    }
}

static void clear_force_switch_constants(shift_consts_t *sc)
{
    sc->c2   = 0;
    sc->c3   = 0;
    sc->cpot = 0;
}

static void force_switch_constants(real p,
                                   real rsw, real rc,
                                   shift_consts_t *sc)
{
    /* Here we determine the coefficient for shifting the force to zero
     * between distance rsw and the cut-off rc.
     * For a potential of r^-p, we have force p*r^-(p+1).
     * But to save flops we absorb p in the coefficient.
     * Thus we get:
     * force/p   = r^-(p+1) + c2*r^2 + c3*r^3
     * potential = r^-p + c2/3*r^3 + c3/4*r^4 + cpot
     */
    sc->c2   =  ((p + 1)*rsw - (p + 4)*rc)/(pow(rc, p + 2)*gmx::square(rc - rsw));
    sc->c3   = -((p + 1)*rsw - (p + 3)*rc)/(pow(rc, p + 2)*gmx::power3(rc - rsw));
    sc->cpot = -pow(rc, -p) + p*sc->c2/3*gmx::power3(rc - rsw) + p*sc->c3/4*gmx::power4(rc - rsw);
}

static void potential_switch_constants(real rsw, real rc,
                                       switch_consts_t *sc)
{
    /* The switch function is 1 at rsw and 0 at rc.
     * The derivative and second derivate are zero at both ends.
     * rsw        = max(r - r_switch, 0)
     * sw         = 1 + c3*rsw^3 + c4*rsw^4 + c5*rsw^5
     * dsw        = 3*c3*rsw^2 + 4*c4*rsw^3 + 5*c5*rsw^4
     * force      = force*dsw - potential*sw
     * potential *= sw
     */
    sc->c3 = -10/gmx::power3(rc - rsw);
    sc->c4 =  15/gmx::power4(rc - rsw);
    sc->c5 =  -6/gmx::power5(rc - rsw);
}

/*! \brief Construct interaction constants
 *
 * This data is used (particularly) by search and force code for
 * short-range interactions. Many of these are constant for the whole
 * simulation; some are constant only after PME tuning completes.
 */
static void
init_interaction_const(FILE                       *fp,
                       interaction_const_t       **interaction_const,
                       const t_forcerec           *fr)
{
    interaction_const_t *ic;

    snew(ic, 1);

    ic->cutoff_scheme   = fr->cutoff_scheme;

    /* Just allocate something so we can free it */
    snew_aligned(ic->tabq_coul_FDV0, 16, 32);
    snew_aligned(ic->tabq_coul_F, 16, 32);
    snew_aligned(ic->tabq_coul_V, 16, 32);

    ic->rlist           = fr->rlist;

    /* Lennard-Jones */
    ic->vdwtype         = fr->vdwtype;
    ic->vdw_modifier    = fr->vdw_modifier;
    ic->rvdw            = fr->rvdw;
    ic->rvdw_switch     = fr->rvdw_switch;
    ic->ewaldcoeff_lj   = fr->ewaldcoeff_lj;
    ic->ljpme_comb_rule = fr->ljpme_combination_rule;
    ic->sh_lj_ewald     = 0;
    clear_force_switch_constants(&ic->dispersion_shift);
    clear_force_switch_constants(&ic->repulsion_shift);

    switch (ic->vdw_modifier)
    {
        case eintmodPOTSHIFT:
            /* Only shift the potential, don't touch the force */
            ic->dispersion_shift.cpot = -1.0/gmx::power6(ic->rvdw);
            ic->repulsion_shift.cpot  = -1.0/gmx::power12(ic->rvdw);
            if (EVDW_PME(ic->vdwtype))
            {
                real crc2;

                crc2            = gmx::square(ic->ewaldcoeff_lj*ic->rvdw);
                ic->sh_lj_ewald = (std::exp(-crc2)*(1 + crc2 + 0.5*crc2*crc2) - 1)/gmx::power6(ic->rvdw);
            }
            break;
        case eintmodFORCESWITCH:
            /* Switch the force, switch and shift the potential */
            force_switch_constants(6.0, ic->rvdw_switch, ic->rvdw,
                                   &ic->dispersion_shift);
            force_switch_constants(12.0, ic->rvdw_switch, ic->rvdw,
                                   &ic->repulsion_shift);
            break;
        case eintmodPOTSWITCH:
            /* Switch the potential and force */
            potential_switch_constants(ic->rvdw_switch, ic->rvdw,
                                       &ic->vdw_switch);
            break;
        case eintmodNONE:
        case eintmodEXACTCUTOFF:
            /* Nothing to do here */
            break;
        default:
            gmx_incons("unimplemented potential modifier");
    }

    ic->sh_invrc6 = -ic->dispersion_shift.cpot;

    /* Electrostatics */
    ic->eeltype          = fr->eeltype;
    ic->coulomb_modifier = fr->coulomb_modifier;
    ic->rcoulomb         = fr->rcoulomb;
    ic->epsilon_r        = fr->epsilon_r;
    ic->epsfac           = fr->epsfac;
    ic->ewaldcoeff_q     = fr->ewaldcoeff_q;

    if (fr->coulomb_modifier == eintmodPOTSHIFT)
    {
        ic->sh_ewald = std::erfc(ic->ewaldcoeff_q*ic->rcoulomb);
    }
    else
    {
        ic->sh_ewald = 0;
    }

    /* Reaction-field */
    if (EEL_RF(ic->eeltype))
    {
        ic->epsilon_rf = fr->epsilon_rf;
        ic->k_rf       = fr->k_rf;
        ic->c_rf       = fr->c_rf;
    }
    else
    {
        /* For plain cut-off we might use the reaction-field kernels */
        ic->epsilon_rf = ic->epsilon_r;
        ic->k_rf       = 0;
        if (fr->coulomb_modifier == eintmodPOTSHIFT)
        {
            ic->c_rf   = 1/ic->rcoulomb;
        }
        else
        {
            ic->c_rf   = 0;
        }
    }

    if (fp != NULL)
    {
        real dispersion_shift;

        dispersion_shift = ic->dispersion_shift.cpot;
        if (EVDW_PME(ic->vdwtype))
        {
            dispersion_shift -= ic->sh_lj_ewald;
        }
        fprintf(fp, "Potential shift: LJ r^-12: %.3e r^-6: %.3e",
                ic->repulsion_shift.cpot, dispersion_shift);

        if (ic->eeltype == eelCUT)
        {
            fprintf(fp, ", Coulomb %.e", -ic->c_rf);
        }
        else if (EEL_PME(ic->eeltype))
        {
            fprintf(fp, ", Ewald %.3e", -ic->sh_ewald);
        }
        fprintf(fp, "\n");
    }

    *interaction_const = ic;
}

static void init_nb_verlet(FILE                *fp,
                           const gmx::MDLogger &mdlog,
                           nonbonded_verlet_t **nb_verlet,
                           gmx_bool             bFEP_NonBonded,
                           const t_inputrec    *ir,
                           const t_forcerec    *fr,
                           const t_commrec     *cr,
                           const char          *nbpu_opt)
{
    nonbonded_verlet_t *nbv;
    int                 i;
    char               *env;
    gmx_bool            bEmulateGPU, bHybridGPURun = FALSE;

    nbnxn_alloc_t      *nb_alloc;
    nbnxn_free_t       *nb_free;

    snew(nbv, 1);

    pick_nbnxn_resources(mdlog, cr, fr->hwinfo,
                         fr->bNonbonded,
                         &nbv->bUseGPU,
                         &bEmulateGPU,
                         fr->gpu_opt);

    nbv->nbs             = NULL;
    nbv->min_ci_balanced = 0;

    nbv->ngrp = (DOMAINDECOMP(cr) ? 2 : 1);
    for (i = 0; i < nbv->ngrp; i++)
    {
        nbv->grp[i].nbl_lists.nnbl = 0;
        nbv->grp[i].nbat           = NULL;
        nbv->grp[i].kernel_type    = nbnxnkNotSet;

        if (i == 0) /* local */
        {
            pick_nbnxn_kernel(fp, mdlog, fr->use_simd_kernels,
                              nbv->bUseGPU, bEmulateGPU, ir,
                              &nbv->grp[i].kernel_type,
                              &nbv->grp[i].ewald_excl,
                              fr->bNonbonded);
        }
        else /* non-local */
        {
            if (nbpu_opt != NULL && strcmp(nbpu_opt, "gpu_cpu") == 0)
            {
                /* Use GPU for local, select a CPU kernel for non-local */
                pick_nbnxn_kernel(fp, mdlog, fr->use_simd_kernels,
                                  FALSE, FALSE, ir,
                                  &nbv->grp[i].kernel_type,
                                  &nbv->grp[i].ewald_excl,
                                  fr->bNonbonded);

                bHybridGPURun = TRUE;
            }
            else
            {
                /* Use the same kernel for local and non-local interactions */
                nbv->grp[i].kernel_type = nbv->grp[0].kernel_type;
                nbv->grp[i].ewald_excl  = nbv->grp[0].ewald_excl;
            }
        }
    }

    nbnxn_init_search(&nbv->nbs,
                      DOMAINDECOMP(cr) ? &cr->dd->nc : NULL,
                      DOMAINDECOMP(cr) ? domdec_zones(cr->dd) : NULL,
                      bFEP_NonBonded,
                      gmx_omp_nthreads_get(emntPairsearch));

    for (i = 0; i < nbv->ngrp; i++)
    {
        gpu_set_host_malloc_and_free(nbv->grp[0].kernel_type == nbnxnk8x8x8_GPU,
                                     &nb_alloc, &nb_free);

        nbnxn_init_pairlist_set(&nbv->grp[i].nbl_lists,
                                nbnxn_kernel_pairlist_simple(nbv->grp[i].kernel_type),
                                /* 8x8x8 "non-simple" lists are ATM always combined */
                                !nbnxn_kernel_pairlist_simple(nbv->grp[i].kernel_type),
                                nb_alloc, nb_free);

        if (i == 0 ||
            nbv->grp[0].kernel_type != nbv->grp[i].kernel_type)
        {
            gmx_bool bSimpleList;
            int      enbnxninitcombrule;

            bSimpleList = nbnxn_kernel_pairlist_simple(nbv->grp[i].kernel_type);

            if (fr->vdwtype == evdwCUT &&
                (fr->vdw_modifier == eintmodNONE ||
                 fr->vdw_modifier == eintmodPOTSHIFT) &&
                getenv("GMX_NO_LJ_COMB_RULE") == NULL)
            {
                /* Plain LJ cut-off: we can optimize with combination rules */
                enbnxninitcombrule = enbnxninitcombruleDETECT;
            }
            else if (fr->vdwtype == evdwPME)
            {
                /* LJ-PME: we need to use a combination rule for the grid */
                if (fr->ljpme_combination_rule == eljpmeGEOM)
                {
                    enbnxninitcombrule = enbnxninitcombruleGEOM;
                }
                else
                {
                    enbnxninitcombrule = enbnxninitcombruleLB;
                }
            }
            else
            {
                /* We use a full combination matrix: no rule required */
                enbnxninitcombrule = enbnxninitcombruleNONE;
            }


            snew(nbv->grp[i].nbat, 1);
            nbnxn_atomdata_init(fp,
                                nbv->grp[i].nbat,
                                nbv->grp[i].kernel_type,
                                enbnxninitcombrule,
                                fr->ntype, fr->nbfp,
                                ir->opts.ngener,
                                bSimpleList ? gmx_omp_nthreads_get(emntNonbonded) : 1,
                                nb_alloc, nb_free);
        }
        else
        {
            nbv->grp[i].nbat = nbv->grp[0].nbat;
        }
    }

    if (nbv->bUseGPU)
    {
        /* init the NxN GPU data; the last argument tells whether we'll have
         * both local and non-local NB calculation on GPU */
        nbnxn_gpu_init(&nbv->gpu_nbv,
                       &fr->hwinfo->gpu_info,
                       fr->gpu_opt,
                       fr->ic,
                       nbv->grp,
                       cr->rank_pp_intranode,
                       cr->nodeid,
                       (nbv->ngrp > 1) && !bHybridGPURun);

        /* With tMPI + GPUs some ranks may be sharing GPU(s) and therefore
         * also sharing texture references. To keep the code simple, we don't
         * treat texture references as shared resources, but this means that
         * the coulomb_tab and nbfp texture refs will get updated by multiple threads.
         * Hence, to ensure that the non-bonded kernels don't start before all
         * texture binding operations are finished, we need to wait for all ranks
         * to arrive here before continuing.
         *
         * Note that we could omit this barrier if GPUs are not shared (or
         * texture objects are used), but as this is initialization code, there
         * is no point in complicating things.
         */
#if GMX_THREAD_MPI
        if (PAR(cr))
        {
            gmx_barrier(cr);
        }
#endif  /* GMX_THREAD_MPI */

        if ((env = getenv("GMX_NB_MIN_CI")) != NULL)
        {
            char *end;

            nbv->min_ci_balanced = strtol(env, &end, 10);
            if (!end || (*end != 0) || nbv->min_ci_balanced < 0)
            {
                gmx_fatal(FARGS, "Invalid value passed in GMX_NB_MIN_CI=%s, non-negative integer required", env);
            }

            if (debug)
            {
                fprintf(debug, "Neighbor-list balancing parameter: %d (passed as env. var.)\n",
                        nbv->min_ci_balanced);
            }
        }
        else
        {
            nbv->min_ci_balanced = nbnxn_gpu_min_ci_balanced(nbv->gpu_nbv);
            if (debug)
            {
                fprintf(debug, "Neighbor-list balancing parameter: %d (auto-adjusted to the number of GPU multi-processors)\n",
                        nbv->min_ci_balanced);
            }
        }

    }

    *nb_verlet = nbv;
}

gmx_bool usingGpu(nonbonded_verlet_t *nbv)
{
    return nbv != NULL && nbv->bUseGPU;
}

<<<<<<< HEAD
void init_forcerec(FILE                *fp,
                   const gmx::MDLogger &mdlog,
                   t_forcerec          *fr,
                   t_fcdata            *fcd,
                   const t_inputrec    *ir,
                   const gmx_mtop_t    *mtop,
                   const t_commrec     *cr,
                   matrix               box,
                   const char          *tabfn,
                   const char          *tabpfn,
                   const char          *tabbfn,
                   const char          *nbpu_opt,
                   gmx_bool             bNoSolvOpt,
                   real                 print_force)
=======
void init_forcerec(FILE              *fp,
                   t_forcerec        *fr,
                   t_fcdata          *fcd,
                   const t_inputrec  *ir,
                   const gmx_mtop_t  *mtop,
                   const t_commrec   *cr,
                   matrix             box,
                   const char        *tabfn,
                   const char        *tabpfn,
                   const t_filenm    *tabbfnm,
                   const char        *nbpu_opt,
                   gmx_bool           bNoSolvOpt,
                   real               print_force)
>>>>>>> 4c5c4b18
{
    int            i, m, negp_pp, negptable, egi, egj;
    real           rtab;
    char          *env;
    double         dbl;
    const t_block *cgs;
    gmx_bool       bGenericKernelOnly;
    gmx_bool       needGroupSchemeTables, bSomeNormalNbListsAreInUse;
    gmx_bool       bFEP_NonBonded;
    int           *nm_ind, egp_flags;

    if (fr->hwinfo == NULL)
    {
        /* Detect hardware, gather information.
         * In mdrun, hwinfo has already been set before calling init_forcerec.
         * Here we ignore GPUs, as tools will not use them anyhow.
         */
        fr->hwinfo = gmx_detect_hardware(mdlog, cr, FALSE);
    }

    /* By default we turn SIMD kernels on, but it might be turned off further down... */
    fr->use_simd_kernels = TRUE;

    fr->bDomDec = DOMAINDECOMP(cr);

    if (check_box(ir->ePBC, box))
    {
        gmx_fatal(FARGS, check_box(ir->ePBC, box));
    }

    /* Test particle insertion ? */
    if (EI_TPI(ir->eI))
    {
        /* Set to the size of the molecule to be inserted (the last one) */
        /* Because of old style topologies, we have to use the last cg
         * instead of the last molecule type.
         */
        cgs       = &mtop->moltype[mtop->molblock[mtop->nmolblock-1].type].cgs;
        fr->n_tpi = cgs->index[cgs->nr] - cgs->index[cgs->nr-1];
        if (fr->n_tpi != mtop->mols.index[mtop->mols.nr] - mtop->mols.index[mtop->mols.nr-1])
        {
            gmx_fatal(FARGS, "The molecule to insert can not consist of multiple charge groups.\nMake it a single charge group.");
        }
    }
    else
    {
        fr->n_tpi = 0;
    }

    if (ir->coulombtype == eelRF_NEC_UNSUPPORTED)
    {
        gmx_fatal(FARGS, "%s electrostatics is no longer supported",
                  eel_names[ir->coulombtype]);
    }

    if (ir->bAdress)
    {
        gmx_fatal(FARGS, "AdResS simulations are no longer supported");
    }
    if (ir->useTwinRange)
    {
        gmx_fatal(FARGS, "Twin-range simulations are no longer supported");
    }
    /* Copy the user determined parameters */
    fr->userint1  = ir->userint1;
    fr->userint2  = ir->userint2;
    fr->userint3  = ir->userint3;
    fr->userint4  = ir->userint4;
    fr->userreal1 = ir->userreal1;
    fr->userreal2 = ir->userreal2;
    fr->userreal3 = ir->userreal3;
    fr->userreal4 = ir->userreal4;

    /* Shell stuff */
    fr->fc_stepsize = ir->fc_stepsize;

    /* Free energy */
    fr->efep        = ir->efep;
    fr->sc_alphavdw = ir->fepvals->sc_alpha;
    if (ir->fepvals->bScCoul)
    {
        fr->sc_alphacoul  = ir->fepvals->sc_alpha;
        fr->sc_sigma6_min = gmx::power6(ir->fepvals->sc_sigma_min);
    }
    else
    {
        fr->sc_alphacoul  = 0;
        fr->sc_sigma6_min = 0; /* only needed when bScCoul is on */
    }
    fr->sc_power      = ir->fepvals->sc_power;
    fr->sc_r_power    = ir->fepvals->sc_r_power;
    fr->sc_sigma6_def = gmx::power6(ir->fepvals->sc_sigma);

    env = getenv("GMX_SCSIGMA_MIN");
    if (env != NULL)
    {
        dbl = 0;
        sscanf(env, "%20lf", &dbl);
        fr->sc_sigma6_min = gmx::power6(dbl);
        if (fp)
        {
            fprintf(fp, "Setting the minimum soft core sigma to %g nm\n", dbl);
        }
    }

    fr->bNonbonded = TRUE;
    if (getenv("GMX_NO_NONBONDED") != NULL)
    {
        /* turn off non-bonded calculations */
        fr->bNonbonded = FALSE;
        GMX_LOG(mdlog.warning).asParagraph().appendText(
                "Found environment variable GMX_NO_NONBONDED.\n"
                "Disabling nonbonded calculations.");
    }

    bGenericKernelOnly = FALSE;

    /* We now check in the NS code whether a particular combination of interactions
     * can be used with water optimization, and disable it if that is not the case.
     */

    if (getenv("GMX_NB_GENERIC") != NULL)
    {
        if (fp != NULL)
        {
            fprintf(fp,
                    "Found environment variable GMX_NB_GENERIC.\n"
                    "Disabling all interaction-specific nonbonded kernels, will only\n"
                    "use the slow generic ones in src/gmxlib/nonbonded/nb_generic.c\n\n");
        }
        bGenericKernelOnly = TRUE;
    }

    if (bGenericKernelOnly == TRUE)
    {
        bNoSolvOpt         = TRUE;
    }

    if ( (getenv("GMX_DISABLE_SIMD_KERNELS") != NULL) || (getenv("GMX_NOOPTIMIZEDKERNELS") != NULL) )
    {
        fr->use_simd_kernels = FALSE;
        if (fp != NULL)
        {
            fprintf(fp,
                    "\nFound environment variable GMX_DISABLE_SIMD_KERNELS.\n"
                    "Disabling the usage of any SIMD-specific non-bonded & bonded kernel routines\n"
                    "(e.g. SSE2/SSE4.1/AVX).\n\n");
        }
    }

    fr->bBHAM = (mtop->ffparams.functype[0] == F_BHAM);

    /* Check if we can/should do all-vs-all kernels */
    fr->bAllvsAll       = can_use_allvsall(ir, FALSE, NULL, NULL);
    fr->AllvsAll_work   = NULL;
    fr->AllvsAll_workgb = NULL;

    /* All-vs-all kernels have not been implemented in 4.6 and later.
     * See Redmine #1249. */
    if (fr->bAllvsAll)
    {
        fr->bAllvsAll            = FALSE;
        if (fp != NULL)
        {
            fprintf(fp,
                    "\nYour simulation settings would have triggered the efficient all-vs-all\n"
                    "kernels in GROMACS 4.5, but these have not been implemented in GROMACS\n"
                    "4.6 and 5.x. If performance is important, please use GROMACS 4.5.7\n"
                    "or try cutoff-scheme = Verlet.\n\n");
        }
    }

    /* Neighbour searching stuff */
    fr->cutoff_scheme = ir->cutoff_scheme;
    fr->bGrid         = (ir->ns_type == ensGRID);
    fr->ePBC          = ir->ePBC;

    if (fr->cutoff_scheme == ecutsGROUP)
    {
        const char *note = "NOTE: This file uses the deprecated 'group' cutoff_scheme. This will be\n"
            "removed in a future release when 'verlet' supports all interaction forms.\n";

        if (MASTER(cr))
        {
            fprintf(stderr, "\n%s\n", note);
        }
        if (fp != NULL)
        {
            fprintf(fp, "\n%s\n", note);
        }
    }

    /* Determine if we will do PBC for distances in bonded interactions */
    if (fr->ePBC == epbcNONE)
    {
        fr->bMolPBC = FALSE;
    }
    else
    {
        if (!DOMAINDECOMP(cr))
        {
            gmx_bool bSHAKE;

            bSHAKE = (ir->eConstrAlg == econtSHAKE &&
                      (gmx_mtop_ftype_count(mtop, F_CONSTR) > 0 ||
                       gmx_mtop_ftype_count(mtop, F_CONSTRNC) > 0));

            /* The group cut-off scheme and SHAKE assume charge groups
             * are whole, but not using molpbc is faster in most cases.
             * With intermolecular interactions we need PBC for calculating
             * distances between atoms in different molecules.
             */
            if ((fr->cutoff_scheme == ecutsGROUP || bSHAKE) &&
                !mtop->bIntermolecularInteractions)
            {
                fr->bMolPBC = ir->bPeriodicMols;

                if (bSHAKE && fr->bMolPBC)
                {
                    gmx_fatal(FARGS, "SHAKE is not supported with periodic molecules");
                }
            }
            else
            {
                fr->bMolPBC = TRUE;

                if (getenv("GMX_USE_GRAPH") != NULL)
                {
                    fr->bMolPBC = FALSE;
                    if (fp)
                    {
                        GMX_LOG(mdlog.warning).asParagraph().appendText("GMX_USE_GRAPH is set, using the graph for bonded interactions");
                    }

                    if (mtop->bIntermolecularInteractions)
                    {
                        GMX_LOG(mdlog.warning).asParagraph().appendText("WARNING: Molecules linked by intermolecular interactions have to reside in the same periodic image, otherwise artifacts will occur!");
                    }
                }

                if (bSHAKE && fr->bMolPBC)
                {
                    gmx_fatal(FARGS, "SHAKE is not properly supported with intermolecular interactions. For short simulations where linked molecules remain in the same periodic image, the environment variable GMX_USE_GRAPH can be used to override this check.\n");
                }
            }
        }
        else
        {
            fr->bMolPBC = dd_bonded_molpbc(cr->dd, fr->ePBC);
        }
    }
    fr->bGB = (ir->implicit_solvent == eisGBSA);

    fr->rc_scaling = ir->refcoord_scaling;
    copy_rvec(ir->posres_com, fr->posres_com);
    copy_rvec(ir->posres_comB, fr->posres_comB);
    fr->rlist                    = cutoff_inf(ir->rlist);
    fr->eeltype                  = ir->coulombtype;
    fr->vdwtype                  = ir->vdwtype;
    fr->ljpme_combination_rule   = ir->ljpme_combination_rule;

    fr->coulomb_modifier = ir->coulomb_modifier;
    fr->vdw_modifier     = ir->vdw_modifier;

    /* Electrostatics: Translate from interaction-setting-in-mdp-file to kernel interaction format */
    switch (fr->eeltype)
    {
        case eelCUT:
            fr->nbkernel_elec_interaction = (fr->bGB) ? GMX_NBKERNEL_ELEC_GENERALIZEDBORN : GMX_NBKERNEL_ELEC_COULOMB;
            break;

        case eelRF:
        case eelGRF:
            fr->nbkernel_elec_interaction = GMX_NBKERNEL_ELEC_REACTIONFIELD;
            break;

        case eelRF_ZERO:
            fr->nbkernel_elec_interaction = GMX_NBKERNEL_ELEC_REACTIONFIELD;
            fr->coulomb_modifier          = eintmodEXACTCUTOFF;
            break;

        case eelSWITCH:
        case eelSHIFT:
        case eelUSER:
        case eelENCADSHIFT:
        case eelPMESWITCH:
        case eelPMEUSER:
        case eelPMEUSERSWITCH:
            fr->nbkernel_elec_interaction = GMX_NBKERNEL_ELEC_CUBICSPLINETABLE;
            break;

        case eelPME:
        case eelP3M_AD:
        case eelEWALD:
            fr->nbkernel_elec_interaction = GMX_NBKERNEL_ELEC_EWALD;
            break;

        default:
            gmx_fatal(FARGS, "Unsupported electrostatic interaction: %s", eel_names[fr->eeltype]);
            break;
    }

    /* Vdw: Translate from mdp settings to kernel format */
    switch (fr->vdwtype)
    {
        case evdwCUT:
            if (fr->bBHAM)
            {
                fr->nbkernel_vdw_interaction = GMX_NBKERNEL_VDW_BUCKINGHAM;
            }
            else
            {
                fr->nbkernel_vdw_interaction = GMX_NBKERNEL_VDW_LENNARDJONES;
            }
            break;
        case evdwPME:
            fr->nbkernel_vdw_interaction = GMX_NBKERNEL_VDW_LJEWALD;
            break;

        case evdwSWITCH:
        case evdwSHIFT:
        case evdwUSER:
        case evdwENCADSHIFT:
            fr->nbkernel_vdw_interaction = GMX_NBKERNEL_VDW_CUBICSPLINETABLE;
            break;

        default:
            gmx_fatal(FARGS, "Unsupported vdw interaction: %s", evdw_names[fr->vdwtype]);
            break;
    }

    /* These start out identical to ir, but might be altered if we e.g. tabulate the interaction in the kernel */
    fr->nbkernel_elec_modifier    = fr->coulomb_modifier;
    fr->nbkernel_vdw_modifier     = fr->vdw_modifier;

    fr->rvdw             = cutoff_inf(ir->rvdw);
    fr->rvdw_switch      = ir->rvdw_switch;
    fr->rcoulomb         = cutoff_inf(ir->rcoulomb);
    fr->rcoulomb_switch  = ir->rcoulomb_switch;

    fr->bEwald     = EEL_PME_EWALD(fr->eeltype);

    fr->reppow     = mtop->ffparams.reppow;

    if (ir->cutoff_scheme == ecutsGROUP)
    {
        fr->bvdwtab    = ((fr->vdwtype != evdwCUT || !gmx_within_tol(fr->reppow, 12.0, 10*GMX_DOUBLE_EPS))
                          && !EVDW_PME(fr->vdwtype));
        /* We have special kernels for standard Ewald and PME, but the pme-switch ones are tabulated above */
        fr->bcoultab   = !(fr->eeltype == eelCUT ||
                           fr->eeltype == eelEWALD ||
                           fr->eeltype == eelPME ||
                           fr->eeltype == eelRF ||
                           fr->eeltype == eelRF_ZERO);

        /* If the user absolutely wants different switch/shift settings for coul/vdw, it is likely
         * going to be faster to tabulate the interaction than calling the generic kernel.
         * However, if generic kernels have been requested we keep things analytically.
         */
        if (fr->nbkernel_elec_modifier == eintmodPOTSWITCH &&
            fr->nbkernel_vdw_modifier == eintmodPOTSWITCH &&
            bGenericKernelOnly == FALSE)
        {
            if ((fr->rcoulomb_switch != fr->rvdw_switch) || (fr->rcoulomb != fr->rvdw))
            {
                fr->bcoultab = TRUE;
                /* Once we tabulate electrostatics, we can use the switch function for LJ,
                 * which would otherwise need two tables.
                 */
            }
        }
        else if ((fr->nbkernel_elec_modifier == eintmodPOTSHIFT && fr->nbkernel_vdw_modifier == eintmodPOTSHIFT) ||
                 ((fr->nbkernel_elec_interaction == GMX_NBKERNEL_ELEC_REACTIONFIELD &&
                   fr->nbkernel_elec_modifier == eintmodEXACTCUTOFF &&
                   (fr->nbkernel_vdw_modifier == eintmodPOTSWITCH || fr->nbkernel_vdw_modifier == eintmodPOTSHIFT))))
        {
            if ((fr->rcoulomb != fr->rvdw) && (bGenericKernelOnly == FALSE))
            {
                fr->bcoultab = TRUE;
            }
        }

        if (fr->nbkernel_elec_modifier == eintmodFORCESWITCH)
        {
            fr->bcoultab = TRUE;
        }
        if (fr->nbkernel_vdw_modifier == eintmodFORCESWITCH)
        {
            fr->bvdwtab = TRUE;
        }

        if (getenv("GMX_REQUIRE_TABLES"))
        {
            fr->bvdwtab  = TRUE;
            fr->bcoultab = TRUE;
        }

        if (fp)
        {
            fprintf(fp, "Table routines are used for coulomb: %s\n",
                    gmx::boolToString(fr->bcoultab));
            fprintf(fp, "Table routines are used for vdw:     %s\n",
                    gmx::boolToString(fr->bvdwtab));
        }

        if (fr->bvdwtab == TRUE)
        {
            fr->nbkernel_vdw_interaction = GMX_NBKERNEL_VDW_CUBICSPLINETABLE;
            fr->nbkernel_vdw_modifier    = eintmodNONE;
        }
        if (fr->bcoultab == TRUE)
        {
            fr->nbkernel_elec_interaction = GMX_NBKERNEL_ELEC_CUBICSPLINETABLE;
            fr->nbkernel_elec_modifier    = eintmodNONE;
        }
    }

    if (ir->cutoff_scheme == ecutsVERLET)
    {
        if (!gmx_within_tol(fr->reppow, 12.0, 10*GMX_DOUBLE_EPS))
        {
            gmx_fatal(FARGS, "Cut-off scheme %S only supports LJ repulsion power 12", ecutscheme_names[ir->cutoff_scheme]);
        }
        fr->bvdwtab  = FALSE;
        fr->bcoultab = FALSE;
    }

    /* Tables are used for direct ewald sum */
    if (fr->bEwald)
    {
        if (EEL_PME(ir->coulombtype))
        {
            if (fp)
            {
                fprintf(fp, "Will do PME sum in reciprocal space for electrostatic interactions.\n");
            }
            if (ir->coulombtype == eelP3M_AD)
            {
                please_cite(fp, "Hockney1988");
                please_cite(fp, "Ballenegger2012");
            }
            else
            {
                please_cite(fp, "Essmann95a");
            }

            if (ir->ewald_geometry == eewg3DC)
            {
                if (fp)
                {
                    fprintf(fp, "Using the Ewald3DC correction for systems with a slab geometry.\n");
                }
                please_cite(fp, "In-Chul99a");
            }
        }
        fr->ewaldcoeff_q = calc_ewaldcoeff_q(ir->rcoulomb, ir->ewald_rtol);
        init_ewald_tab(&(fr->ewald_table), ir, fp);
        if (fp)
        {
            fprintf(fp, "Using a Gaussian width (1/beta) of %g nm for Ewald\n",
                    1/fr->ewaldcoeff_q);
        }
    }

    if (EVDW_PME(ir->vdwtype))
    {
        if (fp)
        {
            fprintf(fp, "Will do PME sum in reciprocal space for LJ dispersion interactions.\n");
        }
        please_cite(fp, "Essmann95a");
        fr->ewaldcoeff_lj = calc_ewaldcoeff_lj(ir->rvdw, ir->ewald_rtol_lj);
        if (fp)
        {
            fprintf(fp, "Using a Gaussian width (1/beta) of %g nm for LJ Ewald\n",
                    1/fr->ewaldcoeff_lj);
        }
    }

    /* Electrostatics */
    fr->epsilon_r       = ir->epsilon_r;
    fr->epsilon_rf      = ir->epsilon_rf;
    fr->fudgeQQ         = mtop->ffparams.fudgeQQ;

    /* Parameters for generalized RF */
    fr->zsquare = 0.0;
    fr->temp    = 0.0;

    if (fr->eeltype == eelGRF)
    {
        init_generalized_rf(fp, mtop, ir, fr);
    }

    fr->bF_NoVirSum = (EEL_FULL(fr->eeltype) || EVDW_PME(fr->vdwtype) ||
                       gmx_mtop_ftype_count(mtop, F_POSRES) > 0 ||
                       gmx_mtop_ftype_count(mtop, F_FBPOSRES) > 0 ||
                       inputrecElecField(ir)
                       );

    if (fr->cutoff_scheme == ecutsGROUP &&
        ncg_mtop(mtop) > fr->cg_nalloc && !DOMAINDECOMP(cr))
    {
        /* Count the total number of charge groups */
        fr->cg_nalloc = ncg_mtop(mtop);
        srenew(fr->cg_cm, fr->cg_nalloc);
    }
    if (fr->shift_vec == NULL)
    {
        snew(fr->shift_vec, SHIFTS);
    }

    if (fr->fshift == NULL)
    {
        snew(fr->fshift, SHIFTS);
    }

    if (fr->nbfp == NULL)
    {
        fr->ntype = mtop->ffparams.atnr;
        fr->nbfp  = mk_nbfp(&mtop->ffparams, fr->bBHAM);
        if (EVDW_PME(fr->vdwtype))
        {
            fr->ljpme_c6grid  = make_ljpme_c6grid(&mtop->ffparams, fr);
        }
    }

    /* Copy the energy group exclusions */
    fr->egp_flags = ir->opts.egp_flags;

    /* Van der Waals stuff */
    if ((fr->vdwtype != evdwCUT) && (fr->vdwtype != evdwUSER) && !fr->bBHAM)
    {
        if (fr->rvdw_switch >= fr->rvdw)
        {
            gmx_fatal(FARGS, "rvdw_switch (%f) must be < rvdw (%f)",
                      fr->rvdw_switch, fr->rvdw);
        }
        if (fp)
        {
            fprintf(fp, "Using %s Lennard-Jones, switch between %g and %g nm\n",
                    (fr->eeltype == eelSWITCH) ? "switched" : "shifted",
                    fr->rvdw_switch, fr->rvdw);
        }
    }

    if (fr->bBHAM && EVDW_PME(fr->vdwtype))
    {
        gmx_fatal(FARGS, "LJ PME not supported with Buckingham");
    }

    if (fr->bBHAM && (fr->vdwtype == evdwSHIFT || fr->vdwtype == evdwSWITCH))
    {
        gmx_fatal(FARGS, "Switch/shift interaction not supported with Buckingham");
    }

    if (fr->bBHAM && fr->cutoff_scheme == ecutsVERLET)
    {
        gmx_fatal(FARGS, "Verlet cutoff-scheme is not supported with Buckingham");
    }

    if (fp)
    {
        fprintf(fp, "Cut-off's:   NS: %g   Coulomb: %g   %s: %g\n",
                fr->rlist, fr->rcoulomb, fr->bBHAM ? "BHAM" : "LJ", fr->rvdw);
    }

    fr->eDispCorr = ir->eDispCorr;
    fr->numAtomsForDispersionCorrection = mtop->natoms;
    if (ir->eDispCorr != edispcNO)
    {
        set_avcsixtwelve(fp, fr, mtop);
    }

    if (fr->bBHAM)
    {
        set_bham_b_max(fp, fr, mtop);
    }

    fr->gb_epsilon_solvent = ir->gb_epsilon_solvent;

    /* Copy the GBSA data (radius, volume and surftens for each
     * atomtype) from the topology atomtype section to forcerec.
     */
    snew(fr->atype_radius, fr->ntype);
    snew(fr->atype_vol, fr->ntype);
    snew(fr->atype_surftens, fr->ntype);
    snew(fr->atype_gb_radius, fr->ntype);
    snew(fr->atype_S_hct, fr->ntype);

    if (mtop->atomtypes.nr > 0)
    {
        for (i = 0; i < fr->ntype; i++)
        {
            fr->atype_radius[i] = mtop->atomtypes.radius[i];
        }
        for (i = 0; i < fr->ntype; i++)
        {
            fr->atype_vol[i] = mtop->atomtypes.vol[i];
        }
        for (i = 0; i < fr->ntype; i++)
        {
            fr->atype_surftens[i] = mtop->atomtypes.surftens[i];
        }
        for (i = 0; i < fr->ntype; i++)
        {
            fr->atype_gb_radius[i] = mtop->atomtypes.gb_radius[i];
        }
        for (i = 0; i < fr->ntype; i++)
        {
            fr->atype_S_hct[i] = mtop->atomtypes.S_hct[i];
        }
    }

    /* Generate the GB table if needed */
    if (fr->bGB)
    {
#if GMX_DOUBLE
        fr->gbtabscale = 2000;
#else
        fr->gbtabscale = 500;
#endif

        fr->gbtabr = 100;
        fr->gbtab  = make_gb_table(fr);

        init_gb(&fr->born, fr, ir, mtop, ir->gb_algorithm);

        /* Copy local gb data (for dd, this is done in dd_partition_system) */
        if (!DOMAINDECOMP(cr))
        {
            make_local_gb(cr, fr->born, ir->gb_algorithm);
        }
    }

    /* Set the charge scaling */
    if (fr->epsilon_r != 0)
    {
        fr->epsfac = ONE_4PI_EPS0/fr->epsilon_r;
    }
    else
    {
        /* eps = 0 is infinite dieletric: no coulomb interactions */
        fr->epsfac = 0;
    }

    /* Reaction field constants */
    if (EEL_RF(fr->eeltype))
    {
        calc_rffac(fp, fr->eeltype, fr->epsilon_r, fr->epsilon_rf,
                   fr->rcoulomb, fr->temp, fr->zsquare, box,
                   &fr->kappa, &fr->k_rf, &fr->c_rf);
    }

    /*This now calculates sum for q and c6*/
    set_chargesum(fp, fr, mtop);

    /* Construct tables for the group scheme. A little unnecessary to
     * make both vdw and coul tables sometimes, but what the
     * heck. Note that both cutoff schemes construct Ewald tables in
     * init_interaction_const_tables. */
    needGroupSchemeTables = (ir->cutoff_scheme == ecutsGROUP &&
                             (fr->bcoultab || fr->bvdwtab));

    negp_pp   = ir->opts.ngener - ir->nwall;
    negptable = 0;
    if (!needGroupSchemeTables)
    {
        bSomeNormalNbListsAreInUse = TRUE;
        fr->nnblists               = 1;
    }
    else
    {
        bSomeNormalNbListsAreInUse = FALSE;
        for (egi = 0; egi < negp_pp; egi++)
        {
            for (egj = egi; egj < negp_pp; egj++)
            {
                egp_flags = ir->opts.egp_flags[GID(egi, egj, ir->opts.ngener)];
                if (!(egp_flags & EGP_EXCL))
                {
                    if (egp_flags & EGP_TABLE)
                    {
                        negptable++;
                    }
                    else
                    {
                        bSomeNormalNbListsAreInUse = TRUE;
                    }
                }
            }
        }
        if (bSomeNormalNbListsAreInUse)
        {
            fr->nnblists = negptable + 1;
        }
        else
        {
            fr->nnblists = negptable;
        }
        if (fr->nnblists > 1)
        {
            snew(fr->gid2nblists, ir->opts.ngener*ir->opts.ngener);
        }
    }

    snew(fr->nblists, fr->nnblists);

    /* This code automatically gives table length tabext without cut-off's,
     * in that case grompp should already have checked that we do not need
     * normal tables and we only generate tables for 1-4 interactions.
     */
    rtab = ir->rlist + ir->tabext;

    if (needGroupSchemeTables)
    {
        /* make tables for ordinary interactions */
        if (bSomeNormalNbListsAreInUse)
        {
            make_nbf_tables(fp, fr, rtab, tabfn, NULL, NULL, &fr->nblists[0]);
            m = 1;
        }
        else
        {
            m = 0;
        }
        if (negptable > 0)
        {
            /* Read the special tables for certain energy group pairs */
            nm_ind = mtop->groups.grps[egcENER].nm_ind;
            for (egi = 0; egi < negp_pp; egi++)
            {
                for (egj = egi; egj < negp_pp; egj++)
                {
                    egp_flags = ir->opts.egp_flags[GID(egi, egj, ir->opts.ngener)];
                    if ((egp_flags & EGP_TABLE) && !(egp_flags & EGP_EXCL))
                    {
                        if (fr->nnblists > 1)
                        {
                            fr->gid2nblists[GID(egi, egj, ir->opts.ngener)] = m;
                        }
                        /* Read the table file with the two energy groups names appended */
                        make_nbf_tables(fp, fr, rtab, tabfn,
                                        *mtop->groups.grpname[nm_ind[egi]],
                                        *mtop->groups.grpname[nm_ind[egj]],
                                        &fr->nblists[m]);
                        m++;
                    }
                    else if (fr->nnblists > 1)
                    {
                        fr->gid2nblists[GID(egi, egj, ir->opts.ngener)] = 0;
                    }
                }
            }
        }
    }

    /* Tables might not be used for the potential modifier
     * interactions per se, but we still need them to evaluate
     * switch/shift dispersion corrections in this case. */
    if (fr->eDispCorr != edispcNO)
    {
        fr->dispersionCorrectionTable = makeDispersionCorrectionTable(fp, fr, rtab, tabfn);
    }

    /* We want to use unmodified tables for 1-4 coulombic
     * interactions, so we must in general have an extra set of
     * tables. */
    if (gmx_mtop_ftype_count(mtop, F_LJ14) > 0 ||
        gmx_mtop_ftype_count(mtop, F_LJC14_Q) > 0 ||
        gmx_mtop_ftype_count(mtop, F_LJC_PAIRS_NB) > 0)
    {
        fr->pairsTable = make_tables(fp, fr, tabpfn, rtab,
                                     GMX_MAKETABLES_14ONLY);
    }

    /* Wall stuff */
    fr->nwall = ir->nwall;
    if (ir->nwall && ir->wall_type == ewtTABLE)
    {
        make_wall_tables(fp, ir, tabfn, &mtop->groups, fr);
    }

    if (fcd && tabbfnm)
    {
        // Need to catch std::bad_alloc
        // TODO Don't need to catch this here, when merging with master branch
        try
        {
            fcd->bondtab  = make_bonded_tables(fp,
                                               F_TABBONDS, F_TABBONDSNC,
                                               mtop, tabbfnm, "b");
            fcd->angletab = make_bonded_tables(fp,
                                               F_TABANGLES, -1,
                                               mtop, tabbfnm, "a");
            fcd->dihtab   = make_bonded_tables(fp,
                                               F_TABDIHS, -1,
                                               mtop, tabbfnm, "d");
        }
        GMX_CATCH_ALL_AND_EXIT_WITH_FATAL_ERROR;
    }
    else
    {
        if (debug)
        {
            fprintf(debug, "No fcdata or table file name passed, can not read table, can not do bonded interactions\n");
        }
    }

    /* QM/MM initialization if requested
     */
    if (ir->bQMMM)
    {
        fprintf(stderr, "QM/MM calculation requested.\n");
    }

    fr->bQMMM      = ir->bQMMM;
    fr->qr         = mk_QMMMrec();

    /* Set all the static charge group info */
    fr->cginfo_mb = init_cginfo_mb(fp, mtop, fr, bNoSolvOpt,
                                   &bFEP_NonBonded,
                                   &fr->bExcl_IntraCGAll_InterCGNone);
    if (DOMAINDECOMP(cr))
    {
        fr->cginfo = NULL;
    }
    else
    {
        fr->cginfo = cginfo_expand(mtop->nmolblock, fr->cginfo_mb);
    }

    if (!DOMAINDECOMP(cr))
    {
        forcerec_set_ranges(fr, ncg_mtop(mtop), ncg_mtop(mtop),
                            mtop->natoms, mtop->natoms, mtop->natoms);
    }

    fr->print_force = print_force;


    /* coarse load balancing vars */
    fr->t_fnbf    = 0.;
    fr->t_wait    = 0.;
    fr->timesteps = 0;

    /* Initialize neighbor search */
    snew(fr->ns, 1);
    init_ns(fp, cr, fr->ns, fr, mtop);

    if (cr->duty & DUTY_PP)
    {
        gmx_nonbonded_setup(fr, bGenericKernelOnly);
    }

    /* Initialize the thread working data for bonded interactions */
    init_bonded_threading(fp, mtop->groups.grps[egcENER].nr,
                          &fr->bonded_threading);

    fr->nthread_ewc = gmx_omp_nthreads_get(emntBonded);
    snew(fr->ewc_t, fr->nthread_ewc);
    snew(fr->excl_load, fr->nthread_ewc + 1);

    /* fr->ic is used both by verlet and group kernels (to some extent) now */
    init_interaction_const(fp, &fr->ic, fr);
    init_interaction_const_tables(fp, fr->ic, rtab);

    if (fr->cutoff_scheme == ecutsVERLET)
    {
        // We checked the cut-offs in grompp, but double-check here.
        // We have PME+LJcutoff kernels for rcoulomb>rvdw.
        if (EEL_PME_EWALD(ir->coulombtype) && ir->vdwtype == eelCUT)
        {
            GMX_RELEASE_ASSERT(ir->rcoulomb >= ir->rvdw, "With Verlet lists and PME we should have rcoulomb>=rvdw");
        }
        else
        {
            GMX_RELEASE_ASSERT(ir->rcoulomb == ir->rvdw, "With Verlet lists and no PME rcoulomb and rvdw should be identical");
        }

        init_nb_verlet(fp, mdlog, &fr->nbv, bFEP_NonBonded, ir, fr, cr, nbpu_opt);
    }

    if (ir->eDispCorr != edispcNO)
    {
        calc_enervirdiff(fp, ir->eDispCorr, fr);
    }
}

#define pr_real(fp, r) fprintf(fp, "%s: %e\n",#r, r)
#define pr_int(fp, i)  fprintf((fp), "%s: %d\n",#i, i)
#define pr_bool(fp, b) fprintf((fp), "%s: %s\n",#b, gmx::boolToString(b))

void pr_forcerec(FILE *fp, t_forcerec *fr)
{
    int i;

    pr_real(fp, fr->rlist);
    pr_real(fp, fr->rcoulomb);
    pr_real(fp, fr->fudgeQQ);
    pr_bool(fp, fr->bGrid);
    /*pr_int(fp,fr->cg0);
       pr_int(fp,fr->hcg);*/
    for (i = 0; i < fr->nnblists; i++)
    {
        pr_int(fp, fr->nblists[i].table_elec_vdw->n);
    }
    pr_real(fp, fr->rcoulomb_switch);
    pr_real(fp, fr->rcoulomb);

    fflush(fp);
}

void forcerec_set_excl_load(t_forcerec           *fr,
                            const gmx_localtop_t *top)
{
    const int *ind, *a;
    int        t, i, j, ntot, n, ntarget;

    ind = top->excls.index;
    a   = top->excls.a;

    ntot = 0;
    for (i = 0; i < top->excls.nr; i++)
    {
        for (j = ind[i]; j < ind[i+1]; j++)
        {
            if (a[j] > i)
            {
                ntot++;
            }
        }
    }

    fr->excl_load[0] = 0;
    n                = 0;
    i                = 0;
    for (t = 1; t <= fr->nthread_ewc; t++)
    {
        ntarget = (ntot*t)/fr->nthread_ewc;
        while (i < top->excls.nr && n < ntarget)
        {
            for (j = ind[i]; j < ind[i+1]; j++)
            {
                if (a[j] > i)
                {
                    n++;
                }
            }
            i++;
        }
        fr->excl_load[t] = i;
    }
}

/* Frees GPU memory and destroys the GPU context.
 *
 * Note that this function needs to be called even if GPUs are not used
 * in this run because the PME ranks have no knowledge of whether GPUs
 * are used or not, but all ranks need to enter the barrier below.
 */
void free_gpu_resources(const t_forcerec     *fr,
                        const t_commrec      *cr,
                        const gmx_gpu_info_t *gpu_info,
                        const gmx_gpu_opt_t  *gpu_opt)
{
    gmx_bool bIsPPrankUsingGPU;
    char     gpu_err_str[STRLEN];

    bIsPPrankUsingGPU = (cr->duty & DUTY_PP) && fr && fr->nbv && fr->nbv->bUseGPU;

    if (bIsPPrankUsingGPU)
    {
        /* free nbnxn data in GPU memory */
        nbnxn_gpu_free(fr->nbv->gpu_nbv);
        /* stop the GPU profiler (only CUDA) */
        stopGpuProfiler();

        /* With tMPI we need to wait for all ranks to finish deallocation before
         * destroying the CUDA context in free_gpu() as some tMPI ranks may be sharing
         * GPU and context.
         *
         * This is not a concern in OpenCL where we use one context per rank which
         * is freed in nbnxn_gpu_free().
         *
         * Note: as only PP ranks need to free GPU resources, so it is safe to
         * not call the barrier on PME ranks.
         */
#if GMX_THREAD_MPI
        if (PAR(cr))
        {
            gmx_barrier(cr);
        }
#endif  /* GMX_THREAD_MPI */

        /* uninitialize GPU (by destroying the context) */
        if (!free_cuda_gpu(cr->rank_pp_intranode, gpu_err_str, gpu_info, gpu_opt))
        {
            gmx_warning("On rank %d failed to free GPU #%d: %s",
                        cr->nodeid, get_current_cuda_gpu_device_id(), gpu_err_str);
        }
    }
}<|MERGE_RESOLUTION|>--- conflicted
+++ resolved
@@ -2312,7 +2312,6 @@
     return nbv != NULL && nbv->bUseGPU;
 }
 
-<<<<<<< HEAD
 void init_forcerec(FILE                *fp,
                    const gmx::MDLogger &mdlog,
                    t_forcerec          *fr,
@@ -2323,25 +2322,10 @@
                    matrix               box,
                    const char          *tabfn,
                    const char          *tabpfn,
-                   const char          *tabbfn,
+                   const t_filenm      *tabbfnm,
                    const char          *nbpu_opt,
                    gmx_bool             bNoSolvOpt,
                    real                 print_force)
-=======
-void init_forcerec(FILE              *fp,
-                   t_forcerec        *fr,
-                   t_fcdata          *fcd,
-                   const t_inputrec  *ir,
-                   const gmx_mtop_t  *mtop,
-                   const t_commrec   *cr,
-                   matrix             box,
-                   const char        *tabfn,
-                   const char        *tabpfn,
-                   const t_filenm    *tabbfnm,
-                   const char        *nbpu_opt,
-                   gmx_bool           bNoSolvOpt,
-                   real               print_force)
->>>>>>> 4c5c4b18
 {
     int            i, m, negp_pp, negptable, egi, egj;
     real           rtab;
