/*
 * 
 *                This source code is part of
 * 
 *                 G   R   O   M   A   C   S
 * 
 *          GROningen MAchine for Chemical Simulations
 * 
 *                        VERSION 3.2.0
 * Written by David van der Spoel, Erik Lindahl, Berk Hess, and others.
 * Copyright (c) 1991-2000, University of Groningen, The Netherlands.
 * Copyright (c) 2001-2004, The GROMACS development team,
 * check out http://www.gromacs.org for more information.

 * This program is free software; you can redistribute it and/or
 * modify it under the terms of the GNU General Public License
 * as published by the Free Software Foundation; either version 2
 * of the License, or (at your option) any later version.
 * 
 * If you want to redistribute modifications, please consider that
 * scientific software is very special. Version control is crucial -
 * bugs must be traceable. We will be happy to consider code for
 * inclusion in the official distribution, but derived work must not
 * be called official GROMACS. Details are found in the README & COPYING
 * files - if they are missing, get the official version at www.gromacs.org.
 * 
 * To help us fund GROMACS development, we humbly ask that you cite
 * the papers on the package - you can find them in the top README file.
 * 
 * For more info, check our website at http://www.gromacs.org
 * 
 * And Hey:
 * GROningen Mixture of Alchemy and Childrens' Stories
 */
#ifdef HAVE_CONFIG_H
#include <config.h>
#endif

#include <stdio.h>
#include <stdlib.h>
#include <string.h>
#include <sys/types.h>
#include <sys/stat.h>
#include <fcntl.h>

#if ((defined WIN32 || defined _WIN32 || defined WIN64 || defined _WIN64) && !defined __CYGWIN__ && !defined __CYGWIN32__)
#include <direct.h>
#include <io.h>
#endif

#include "sysstuff.h"
#include "string2.h"
#include "futil.h"
#include "network.h"
#include "gmx_fatal.h"
#include "smalloc.h"
#include "statutil.h"

#ifdef GMX_THREADS
#include "thread_mpi.h"
#endif

/* Windows file stuff, only necessary for visual studio */
#ifdef _MSC_VER
#include "windows.h"
#endif

/* we keep a linked list of all files opened through pipes (i.e. 
   compressed or .gzipped files. This way we can distinguish between them
   without having to change the semantics of reading from/writing to files) 
   */
typedef struct t_pstack {
    FILE   *fp;
    struct t_pstack *prev;
} t_pstack;

static t_pstack *pstack=NULL;
static bool     bUnbuffered=FALSE;

#ifdef GMX_THREADS
/* this linked list is an intrinsically globally shared object, so we have
   to protect it with mutexes */
static tMPI_Thread_mutex_t pstack_mutex=TMPI_THREAD_MUTEX_INITIALIZER;
#endif

void no_buffers(void)
{
    bUnbuffered=TRUE;
}

void push_ps(FILE *fp)
{
    t_pstack *ps;

#ifdef GMX_THREADS
    tMPI_Thread_mutex_lock(&pstack_mutex);
#endif

    snew(ps,1);
    ps->fp   = fp;
    ps->prev = pstack;
    pstack   = ps;
#ifdef GMX_THREADS
    tMPI_Thread_mutex_unlock(&pstack_mutex);
#endif
}

#ifdef GMX_FAHCORE
/* don't use pipes!*/
<<<<<<< HEAD
#define popen(x,y) fah_fopen(x,y)
#define pclose(x) fah_fclose(x)
=======
#define popen fah_fopen
#define pclose fah_fclose
>>>>>>> 89ee34c5
#else
#ifdef ffclose
#undef ffclose
#endif
#endif

#ifndef GMX_FAHCORE
#ifndef HAVE_PIPES
static FILE *popen(const char *nm,const char *mode)
{
    gmx_impl("Sorry no pipes...");

    return NULL;
}

static int pclose(FILE *fp)
{
    gmx_impl("Sorry no pipes...");

    return 0;
}
#endif
#endif

<<<<<<< HEAD
<<<<<<< HEAD:src/gmxlib/futil.c

=======
>>>>>>> origin/master:src/gmxlib/futil.c
=======
>>>>>>> 89ee34c5
#ifndef SKIP_FFOPS
int ffclose(FILE *fp)
{
    t_pstack *ps,*tmp;
    int ret=0;
#ifdef GMX_THREADS
    tMPI_Thread_mutex_lock(&pstack_mutex);
#endif

    ps=pstack;
    if (ps == NULL) {
        if (fp != NULL) 
            ret = fclose(fp);
    }
    else if (ps->fp == fp) {
        if (fp != NULL)
            ret = pclose(fp);
        pstack=pstack->prev;
        sfree(ps);
    }
    else {
        while ((ps->prev != NULL) && (ps->prev->fp != fp))
            ps=ps->prev;
        if (ps->prev->fp == fp) {
            if (ps->prev->fp != NULL)
                ret = pclose(ps->prev->fp);
            tmp=ps->prev;
            ps->prev=ps->prev->prev;
            sfree(tmp);
        }
        else {
            if (fp != NULL)
                ret = fclose(fp);
        }
    }
#ifdef GMX_THREADS
    tMPI_Thread_mutex_unlock(&pstack_mutex);
#endif
    return ret;
}

#endif

#ifdef rewind
#undef rewind
#endif

void frewind(FILE *fp)
{
    t_pstack *ps;
#ifdef GMX_THREADS
    tMPI_Thread_mutex_lock(&pstack_mutex);
#endif

    ps=pstack;
    while (ps != NULL) {
        if (ps->fp == fp) {
            fprintf(stderr,"Cannot rewind compressed file!\n");
#ifdef GMX_THREADS
            tMPI_Thread_mutex_unlock(&pstack_mutex);
#endif
            return;
        }
        ps=ps->prev;
    }
    rewind(fp);
#ifdef GMX_THREADS
    tMPI_Thread_mutex_unlock(&pstack_mutex);
#endif
}

bool is_pipe(FILE *fp)
{
    t_pstack *ps;
#ifdef GMX_THREADS
    tMPI_Thread_mutex_lock(&pstack_mutex);
#endif

    ps=pstack;
    while (ps != NULL) {
        if (ps->fp == fp) {
#ifdef GMX_THREADS
            tMPI_Thread_mutex_unlock(&pstack_mutex);
#endif
            return TRUE;
        }
        ps=ps->prev;
    }
#ifdef GMX_THREADS
    tMPI_Thread_mutex_unlock(&pstack_mutex);
#endif
    return FALSE;
}


static FILE *uncompress(const char *fn,const char *mode)
{
    FILE *fp;
    char buf[256];

    sprintf(buf,"uncompress -c < %s",fn);
    fprintf(stderr,"Going to execute '%s'\n",buf);
    if ((fp=popen(buf,mode)) == NULL)
        gmx_open(fn);
    push_ps(fp);

    return fp;
}

static FILE *gunzip(const char *fn,const char *mode)
{
    FILE *fp;
    char buf[256];

    sprintf(buf,"gunzip -c < %s",fn);
    fprintf(stderr,"Going to execute '%s'\n",buf);
    if ((fp=popen(buf,mode)) == NULL)
        gmx_open(fn);
    push_ps(fp);

    return fp;
}

bool gmx_fexist(const char *fname)
{
    FILE *test;

    if (fname == NULL)
        return FALSE;
    test=fopen(fname,"r");
    if (test == NULL) 
        return FALSE;
    else {
        ffclose(test);
        return TRUE;
    }
}


bool gmx_fexist_master(const char *fname, t_commrec *cr)
{
  bool bExist;
  
  if (SIMMASTER(cr)) 
  {
      bExist = gmx_fexist(fname);
  }
  if (PAR(cr)) 
  {
      gmx_bcast(sizeof(bExist),&bExist,cr);
  }
  return bExist;
}

bool gmx_eof(FILE *fp)
{
    char data[4];
    bool beof;

    if (is_pipe(fp))
        return feof(fp);
    else {
        if ((beof=fread(data,1,1,fp))==1)
            fseek(fp,-1,SEEK_CUR);
        return !beof;
    }
}

char *backup_fn(const char *file)
{
    /* Use a reasonably low value for countmax; we might
     * generate 4-5 files in each round, and we dont
     * want to hit directory limits of 1024 or 2048 files.
     */
#define COUNTMAX 128
    int         i,count=1;
    char        *directory,*fn;
    char        *buf;

    smalloc(buf, GMX_PATH_MAX);

    for(i=strlen(file)-1; ((i > 0) && (file[i] != '/')); i--)
        ;
    /* Must check whether i > 0, i.e. whether there is a directory
     * in the file name. In that case we overwrite the / sign with
     * a '\0' to end the directory string .
     */
    if (i > 0) {
        directory    = strdup(file);
        directory[i] = '\0';
        fn           = strdup(file+i+1);
    }
    else {
        directory    = strdup(".");
        fn           = strdup(file);
    }
    do {
        sprintf(buf,"%s/#%s.%d#",directory,fn,count);
        count++;
    } while ((count < COUNTMAX) && gmx_fexist(buf));

    /* Arbitrarily bail out */
    if (count == COUNTMAX) 
        gmx_fatal(FARGS,"Won't make more than %d backups of %s for you",
                COUNTMAX,fn);

    sfree(directory);
    sfree(fn);

    return buf;
}

bool make_backup(const char * name)
{
    char * backup;

#ifdef GMX_FAHCORE
    return FALSE; /* skip making backups */
#else

    if(gmx_fexist(name)) {
        backup = backup_fn(name);
        if(rename(name, backup) == 0) {
            fprintf(stderr, "\nBack Off! I just backed up %s to %s\n",
                    name, backup);
        } else {
            fprintf(stderr, "Sorry couldn't backup %s to %s\n", name, backup);
            return FALSE;
        }
        sfree(backup);
    }
    return TRUE;
#endif
}

#ifndef SKIP_FFOPS
FILE *ffopen(const char *file,const char *mode)
{
    FILE *ff=NULL;
    char buf[256],*bf,*bufsize=0,*ptr;
    bool bRead;
    int  bs;

    if (mode[0]=='w') {
        make_backup(file);
    }
    where();

    bRead= (mode[0]=='r'&&mode[1]!='+');
    strcpy(buf,file);
    if (gmx_fexist(buf) || !bRead) {
        if ((ff=fopen(buf,mode))==NULL)
            gmx_file(buf);
        where();
        /* Check whether we should be using buffering (default) or not
         * (for debugging)
         */
        if (bUnbuffered || ((bufsize=getenv("LOG_BUFS")) != NULL)) {
            /* Check whether to use completely unbuffered */
            if (bUnbuffered)
                bs = 0;
            else
                bs=strtol(bufsize, NULL, 10); 
            if (bs <= 0)
                setbuf(ff,NULL); 
            else {
                snew(ptr,bs+8);
                if (setvbuf(ff,ptr,_IOFBF,bs) != 0)
                    gmx_file("Buffering File");
            }
        }
        where();
    }
    else {
        sprintf(buf,"%s.Z",file);
        if (gmx_fexist(buf)) {
            ff=uncompress(buf,mode);
        }
        else {
            sprintf(buf,"%s.gz",file);
            if (gmx_fexist(buf)) {
                ff=gunzip(buf,mode);
            }
            else 
                gmx_file(file);
        }
    }
    return ff;
}
#endif


bool search_subdirs(const char *parent, char *libdir)
{
    char *ptr;
    bool found;

    /* Search a few common subdirectory names for the gromacs library dir */
    sprintf(libdir,"%s%cshare%ctop%cgurgle.dat",parent,
            DIR_SEPARATOR,DIR_SEPARATOR,DIR_SEPARATOR);
    found=gmx_fexist(libdir);
    if(!found) {
        sprintf(libdir,"%s%cshare%cgromacs%ctop%cgurgle.dat",parent,
                DIR_SEPARATOR,DIR_SEPARATOR,
                DIR_SEPARATOR,DIR_SEPARATOR);
        found=gmx_fexist(libdir);
    }    
    if(!found) {
        sprintf(libdir,"%s%cshare%cgromacs-%s%ctop%cgurgle.dat",parent,
                DIR_SEPARATOR,DIR_SEPARATOR,VERSION,
                DIR_SEPARATOR,DIR_SEPARATOR);
        found=gmx_fexist(libdir);
    }    
    if(!found) {
        sprintf(libdir,"%s%cshare%cgromacs%cgromacs-%s%ctop%cgurgle.dat",parent,
                DIR_SEPARATOR,DIR_SEPARATOR,DIR_SEPARATOR,
                VERSION,DIR_SEPARATOR,DIR_SEPARATOR);
        found=gmx_fexist(libdir);
    }    

    /* Remove the gurgle.dat part from libdir if we found something */
    if(found) {
        ptr=strrchr(libdir,DIR_SEPARATOR); /* slash or backslash always present, no check necessary */
        *ptr='\0';
    }
    return found;
}


/* Check if the program name begins with "/" on unix/cygwin, or
 * with "\" or "X:\" on windows. If not, the program name
 * is relative to the current directory.
 */
static bool filename_is_absolute(char *name)
{
#if ((defined WIN32 || defined _WIN32 || defined WIN64 || defined _WIN64) && !defined __CYGWIN__ && !defined __CYGWIN32__)
    return ((name[0] == DIR_SEPARATOR) || ((strlen(name)>3) && strncmp(name+1,":\\",2)));
#else
    return (name[0] == DIR_SEPARATOR);
#endif
}

bool get_libdir(char *libdir)
{
    char bin_name[512];
    char buf[512];
    char full_path[GMX_PATH_MAX];
    char test_file[GMX_PATH_MAX];
    char system_path[GMX_PATH_MAX];
    char *dir,*ptr,*s,*pdum;
    bool found=FALSE;
    int i;

    if (Program() != NULL)
    {

    /* First - detect binary name */
    strncpy(bin_name,Program(),512);

    /* On windows & cygwin we need to add the .exe extension
     * too, or we wont be able to detect that the file exists
     */
#if (defined WIN32 || defined _WIN32 || defined WIN64 || defined _WIN64 || defined __CYGWIN__ || defined __CYGWIN32__)
    if(strlen(bin_name)<3 || strncasecmp(bin_name+strlen(bin_name)-4,".exe",4))
        strcat(bin_name,".exe");
#endif

    /* Only do the smart search part if we got a real name */
    if (NULL!=bin_name && strncmp(bin_name,"GROMACS",512)) {

        if (!strchr(bin_name,DIR_SEPARATOR)) {
            /* No slash or backslash in name means it must be in the path - search it! */
            s=getenv("PATH");

            /* Add the local dir since it is not in the path on windows */
#if ((defined WIN32 || defined _WIN32 || defined WIN64 || defined _WIN64) && !defined __CYGWIN__ && !defined __CYGWIN32__)
            pdum=_getcwd(system_path,sizeof(system_path)-1);
#else
            pdum=getcwd(system_path,sizeof(system_path)-1);
#endif
            strcat(system_path,PATH_SEPARATOR);
            if (s != NULL)
                strcat(system_path,s);
            s=system_path;
            found=FALSE;
            while(!found && (dir=gmx_strsep(&s, PATH_SEPARATOR)) != NULL)
            {
                sprintf(full_path,"%s%c%s",dir,DIR_SEPARATOR,bin_name);
                found=gmx_fexist(full_path);
            }
            if (!found)
                return FALSE;
        } else if (!filename_is_absolute(bin_name)) {
            /* name contains directory separators, but 
             * it does not start at the root, i.e.
             * name is relative to the current dir 
             */
#if ((defined WIN32 || defined _WIN32 || defined WIN64 || defined _WIN64) && !defined __CYGWIN__ && !defined __CYGWIN32__)
            pdum=_getcwd(buf,sizeof(buf)-1);
#else
            pdum=getcwd(buf,sizeof(buf)-1);
#endif
            strncpy(full_path,buf,GMX_PATH_MAX);
            strcat(full_path,"/");
            strcat(full_path,bin_name);
        } else {
            strncpy(full_path,bin_name,GMX_PATH_MAX);
        }

        /* Now we should have a full path and name in full_path,
         * but on unix it might be a link, or a link to a link to a link..
         */
#if (!defined WIN32 && !defined _WIN32 && !defined WIN64 && !defined _WIN64)
        while( (i=readlink(full_path,buf,sizeof(buf)-1)) > 0 ) {
            buf[i]='\0';
            /* If it doesn't start with "/" it is relative */
            if (buf[0]!=DIR_SEPARATOR) {
                strncpy(strrchr(full_path,DIR_SEPARATOR)+1,buf,GMX_PATH_MAX);
            } else
                strncpy(full_path,buf,GMX_PATH_MAX);
        }
#endif

        /* Remove the executable name - it always contains at least one slash */
        *(strrchr(full_path,DIR_SEPARATOR)+1)='\0';
        /* Now we have the full path to the gromacs executable.
         * Use it to find the library dir. 
         */
        found=FALSE;
        while(!found && ( (ptr=strrchr(full_path,DIR_SEPARATOR)) != NULL ) ) {
            *ptr='\0';
            found=search_subdirs(full_path,libdir);
        }
    }
    }
    /* End of smart searching. If we didn't find it in our parent tree,
     * or if the program name wasn't set, at least try some standard 
     * locations before giving up, in case we are running from e.g. 
     * a users home directory. This only works on unix or cygwin...
     */
#if ((!defined WIN32 && !defined _WIN32 && !defined WIN64 && !defined _WIN64) || defined __CYGWIN__ || defined __CYGWIN32__)
    if(!found) 
        found=search_subdirs("/usr/local",libdir);
    if(!found) 
        found=search_subdirs("/usr",libdir);
    if(!found) 
        found=search_subdirs("/opt",libdir);
#endif
    return found;
}


char *low_libfn(const char *file, bool bFatal)
{
    char *ret=NULL;
    char *lib,*dir;
    char buf[1024];
    char libpath[GMX_PATH_MAX];
    bool env_is_set=FALSE;
    char   *s,tmppath[GMX_PATH_MAX];
    bool found;

    /* GMXLIB can be a path now */
    lib=getenv("GMXLIB");
    if (lib != NULL) {
        env_is_set=TRUE;
        strncpy(libpath,lib,GMX_PATH_MAX);
    } 
    else if (!get_libdir(libpath))
        strncpy(libpath,GMXLIBDIR,GMX_PATH_MAX);

    if (gmx_fexist(file))
    {
        ret=strdup(file);
    }
    else 
    {
        found=FALSE;
        strncpy(tmppath,libpath,GMX_PATH_MAX);
        s=tmppath;
        while(!found && (dir=gmx_strsep(&s, PATH_SEPARATOR)) != NULL )
        {
            sprintf(buf,"%s%c%s",dir,DIR_SEPARATOR,file);
            found=gmx_fexist(buf);
        }
        if (bFatal && !found) 
        {
            if (env_is_set) 
                gmx_fatal(FARGS,"Library file %s not found in current dir nor in your GMXLIB path.\n",file);
            else
                gmx_fatal(FARGS,"Library file %s not found in current dir nor in default directories.\n"
                        "(You can set the directories to search with the GMXLIB path variable)",file);
        }
        ret=strdup(buf);
    }

    return ret;
}




FILE *low_libopen(const char *file,bool bFatal)
{
    FILE *ff;
    char *fn;

    fn=low_libfn(file,bFatal);

    if (fn==NULL) {
        ff=NULL;
    } else {
        if (bFatal)
            fprintf(stderr,"Opening library file %s\n",fn);
        ff=fopen(fn,"r");
    }
    sfree(fn);

    return ff;
}

char *libfn(const char *file)
{
    return low_libfn(file,TRUE);
}

FILE *libopen(const char *file)
{
    return low_libopen(file,TRUE);
}

void gmx_tmpnam(char *buf)
{
    int i,len,fd;

    if ((len = strlen(buf)) < 7)
        gmx_fatal(FARGS,"Buf passed to gmx_tmpnam must be at least 7 bytes long");
    for(i=len-6; (i<len); i++) {
        buf[i] = 'X';
    }
    /* mktemp is dangerous and we should use mkstemp instead, but 
     * since windows doesnt support it we have to separate the cases.
     * 20090307: mktemp deprecated, use iso c++ _mktemp instead.
     */
#if ((defined WIN32 || defined _WIN32 || defined WIN64 || defined _WIN64) && !defined __CYGWIN__ && !defined __CYGWIN32__)
    _mktemp(buf);
#else
    fd = mkstemp(buf);

    switch (fd) {
        case EINVAL:
            gmx_fatal(FARGS,"Invalid template %s for mkstemp",buf);
            break;
        case EEXIST:
            gmx_fatal(FARGS,"mkstemp created existing file",buf);
            break;
        case EACCES: 
            gmx_fatal(FARGS,"Permission denied for opening %s",buf);
            break;
        default:
            break;
    }   
    close(fd);
#endif
    /* name in Buf should now be OK */
}

    int
gmx_truncatefile(char *path, off_t length)
{
#ifdef _MSC_VER
    /* Microsoft visual studio does not have "truncate" */
    HANDLE fh;
    LARGE_INTEGER win_length;

    win_length.QuadPart = length;

    fh = CreateFile(path,GENERIC_READ | GENERIC_WRITE,0,NULL,
            OPEN_EXISTING,0,NULL);
    SetFilePointerEx(fh,win_length,NULL,FILE_BEGIN);
    SetEndOfFile(fh);
    CloseHandle(fh);

    return 0;
#else
    return truncate(path,length);
#endif
}<|MERGE_RESOLUTION|>--- conflicted
+++ resolved
@@ -107,13 +107,8 @@
 
 #ifdef GMX_FAHCORE
 /* don't use pipes!*/
-<<<<<<< HEAD
-#define popen(x,y) fah_fopen(x,y)
-#define pclose(x) fah_fclose(x)
-=======
 #define popen fah_fopen
 #define pclose fah_fclose
->>>>>>> 89ee34c5
 #else
 #ifdef ffclose
 #undef ffclose
@@ -138,13 +133,6 @@
 #endif
 #endif
 
-<<<<<<< HEAD
-<<<<<<< HEAD:src/gmxlib/futil.c
-
-=======
->>>>>>> origin/master:src/gmxlib/futil.c
-=======
->>>>>>> 89ee34c5
 #ifndef SKIP_FFOPS
 int ffclose(FILE *fp)
 {
