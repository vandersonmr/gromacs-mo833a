## Process this file with automake to produce Makefile.in
# Note: Makefile is automatically generated from Makefile.in by the configure
# script, and Makefile.in is generated from Makefile.am by automake.

AM_CPPFLAGS = -I$(top_srcdir)/include -DGMXLIBDIR=\"$(datadir)/top\"

lib_LTLIBRARIES = libgmxana@LIBSUFFIX@.la

pkgconfigdir = ${libdir}/pkgconfig
pkgconfig_DATA = libgmxana@LIBSUFFIX@.pc

EXTRA_DIST = libgmxana.pc.cmakein

libgmxana@LIBSUFFIX@_la_LIBADD         = ../gmxlib/libgmx@LIBSUFFIX@.la	../mdlib/libmd@LIBSUFFIX@.la	
libgmxana@LIBSUFFIX@_la_DEPENDENCIES   = ../gmxlib/libgmx@LIBSUFFIX@.la	../mdlib/libmd@LIBSUFFIX@.la	
libgmxana@LIBSUFFIX@_la_LDFLAGS        = -no-undefined -version-info @SHARED_VERSION_INFO@ @GSL_LIBS@


libgmxana@LIBSUFFIX@_la_SOURCES = \
	geminate.c	geminate.h					\
	autocorr.c 	expfit.c 	polynomials.c 	levenmar.c	\
	anadih.c 	pp2shift.c 	pp2shift.h 	dlist.c		\
	eigio.c		cmat.c 		cmat.h		\
	eigensolver.c   eigensolver.h	nsc.c 		nsc.h		\
	hxprops.c 	hxprops.h 	fitahx.c 	fitahx.h	\
	gmx_analyze.c	gmx_anaeig.c	gmx_bar.c	\
	gmx_angle.c	gmx_bond.c	\
	gmx_bundle.c	gmx_chi.c	gmx_cluster.c	gmx_confrms.c	\
	gmx_covar.c	gmx_current.c	\
	gmx_density.c	gmx_densmap.c   gmx_dih.c	\
	gmx_dielectric.c	gmx_kinetics.c gmx_spatial.c	\
	gmx_dipoles.c	gmx_disre.c	gmx_dist.c	gmx_dyndom.c	\
	gmx_enemat.c	gmx_energy.c	gmx_lie.c	gmx_filter.c	\
	gmx_gyrate.c	gmx_h2order.c	gmx_hbond.c	gmx_helix.c	\
	gmx_mindist.c	gmx_msd.c	gmx_morph.c	gmx_nmeig.c	\
	gmx_nmens.c	gmx_order.c	gmx_principal.c \
	gmx_polystat.c	gmx_potential.c	gmx_rama.c	\
	gmx_rdf.c	gmx_rms.c	gmx_rmsdist.c	gmx_rmsf.c	\
	gmx_rotacf.c	gmx_rotmat.c	gmx_saltbr.c	gmx_sas.c	\
	gmx_select.c	gmx_pme_error.c	\
	gmx_sgangle.c	gmx_sorient.c 	gmx_spol.c	gmx_tcaf.c	\
	gmx_traj.c	gmx_velacc.c	gmx_helixorient.c \
	gmx_clustsize.c	gmx_mdmat.c	gmx_wham.c	eigio.h		\
	correl.c	correl.h	gmx_sham.c	gmx_nmtraj.c	\
	gmx_trjconv.c	gmx_trjcat.c	gmx_trjorder.c	gmx_xpm2ps.c	\
	gmx_editconf.c	gmx_genbox.c	gmx_genion.c	gmx_genconf.c	\
	gmx_genpr.c	gmx_eneconv.c	gmx_vanhove.c	gmx_wheel.c	\
<<<<<<< HEAD
	addconf.c 	addconf.h	gmx_tune_pme.c    \
	calcpot.c 	calcpot.h 	edittop.c	\
	linearsearch.c	linearsearch.h	\
	powerspect.c	powerspect.h	interf.h	\
	gmx_densorder.c	gmx_hydorder.c	\
	binsearch.h	binsearch.c
=======
	addconf.c 	addconf.h	gmx_tune_pme.c  gmx_membed.c    \
	calcpot.c 	calcpot.h 	edittop.c
>>>>>>> f370f9b8

bin_PROGRAMS = \
	do_dssp		editconf	eneconv		\
	genbox		genconf		genrestr	g_nmtraj	\
	make_ndx	mk_angndx	trjcat		trjconv        	\
	trjorder	g_wheel		xpm2ps		genion		\
	g_anadock	make_edi	\
	g_analyze   	g_anaeig    	g_bar		\
	g_angle     	g_bond      	\
	g_bundle    	g_chi       	g_cluster   	g_confrms   	\
	g_covar     	g_current	\
	g_density   	g_densmap       g_dih       	\
	g_dielectric 	g_helixorient 	g_principal \
	g_dipoles   	g_disre     	g_dist      	g_dyndom    	\
	g_enemat    	g_energy    	g_lie       	g_filter    	\
	g_gyrate    	g_h2order   	g_hbond     	g_helix     	\
	g_mindist   	g_msd       	g_morph     	g_nmeig     	\
	g_nmens     	g_order     	g_kinetics	\
	g_polystat	g_potential 	g_rama      	\
	g_rdf       	g_rms       	g_rmsdist   	g_rmsf      	\
	g_rotacf    	g_rotmat	g_saltbr    	g_sas       	\
	g_select	g_sgangle   	\
	g_sham 		g_sorient   	g_spol		\
	g_spatial	g_pme_error	\
	g_tcaf      	g_traj      	g_tune_pme   \
<<<<<<< HEAD
	g_vanhove	g_velacc    	\
	g_clustsize 	g_mdmat     	g_wham		g_kinetics	\
	sigeps		g_densorder	g_hydorder
=======
	g_vanhove	g_velacc    	g_membed      \
	g_clustsize 	g_mdmat     	g_wham		\
	g_sigeps

# These programs are not compiled or installed by default - you will have to 
# issue "make <program>" and copy the binary to the correct location yourself! 
# Add new entries in Makefile.am!
>>>>>>> f370f9b8

EXTRA_PROGRAMS 	=  	options

LDADD = $(lib_LTLIBRARIES) ../mdlib/libmd@LIBSUFFIX@.la \
	../gmxlib/libgmx@LIBSUFFIX@.la


CLEANFILES   = *.la *~ \\\#*

<|MERGE_RESOLUTION|>--- conflicted
+++ resolved
@@ -45,17 +45,12 @@
 	gmx_trjconv.c	gmx_trjcat.c	gmx_trjorder.c	gmx_xpm2ps.c	\
 	gmx_editconf.c	gmx_genbox.c	gmx_genion.c	gmx_genconf.c	\
 	gmx_genpr.c	gmx_eneconv.c	gmx_vanhove.c	gmx_wheel.c	\
-<<<<<<< HEAD
-	addconf.c 	addconf.h	gmx_tune_pme.c    \
+	addconf.c 	addconf.h	gmx_tune_pme.c  gmx_membed.c     \
 	calcpot.c 	calcpot.h 	edittop.c	\
-	linearsearch.c	linearsearch.h	\
+	linearsearch.c	linearsearch.h	dens_filter.c	dens_filter.h	\
 	powerspect.c	powerspect.h	interf.h	\
 	gmx_densorder.c	gmx_hydorder.c	\
 	binsearch.h	binsearch.c
-=======
-	addconf.c 	addconf.h	gmx_tune_pme.c  gmx_membed.c    \
-	calcpot.c 	calcpot.h 	edittop.c
->>>>>>> f370f9b8
 
 bin_PROGRAMS = \
 	do_dssp		editconf	eneconv		\
@@ -81,19 +76,9 @@
 	g_sham 		g_sorient   	g_spol		\
 	g_spatial	g_pme_error	\
 	g_tcaf      	g_traj      	g_tune_pme   \
-<<<<<<< HEAD
-	g_vanhove	g_velacc    	\
+	g_vanhove	g_velacc    	g_membed      \
 	g_clustsize 	g_mdmat     	g_wham		g_kinetics	\
-	sigeps		g_densorder	g_hydorder
-=======
-	g_vanhove	g_velacc    	g_membed      \
-	g_clustsize 	g_mdmat     	g_wham		\
-	g_sigeps
-
-# These programs are not compiled or installed by default - you will have to 
-# issue "make <program>" and copy the binary to the correct location yourself! 
-# Add new entries in Makefile.am!
->>>>>>> f370f9b8
+	g_sigeps	g_densorder	g_hydorder
 
 EXTRA_PROGRAMS 	=  	options
 
