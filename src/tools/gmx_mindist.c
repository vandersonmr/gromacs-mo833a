--- conflicted
+++ resolved
@@ -64,12 +64,11 @@
                           real *rmin, real *rmax, int *min_ind)
 {
 #define NSHIFT 26
-<<<<<<< HEAD
     int  sx, sy, sz, i, j, s;
     real sqr_box, r2min, r2max, r2;
     rvec shift[NSHIFT], d0, d;
 
-    sqr_box = sqr(min(box[XX][XX], min(box[YY][YY], box[ZZ][ZZ])));
+    sqr_box = sqr(min(norm(box[XX]), min(norm(box[YY]), norm(box[ZZ]))));
 
     s = 0;
     for (sz = -1; sz <= 1; sz++)
@@ -119,46 +118,6 @@
 
     *rmin = sqrt(r2min);
     *rmax = sqrt(r2max);
-=======
-  int  sx,sy,sz,i,j,s;
-  real sqr_box,r2min,r2max,r2;
-  rvec shift[NSHIFT],d0,d;
-
-  sqr_box = sqr(min(norm(box[XX]),min(norm(box[YY]),norm(box[ZZ]))));
-
-  s = 0;
-  for(sz=-1; sz<=1; sz++)
-    for(sy=-1; sy<=1; sy++)
-      for(sx=-1; sx<=1; sx++)
-	if (sx!=0 || sy!=0 || sz!=0) {
-	  for(i=0; i<DIM; i++)
-	    shift[s][i] = sx*box[XX][i]+sy*box[YY][i]+sz*box[ZZ][i];
-	  s++;
-	}
-  
-  r2min = sqr_box;
-  r2max = 0;
-
-  for(i=0; i<n; i++)
-    for(j=i+1; j<n; j++) {
-      rvec_sub(x[index[i]],x[index[j]],d0);
-      r2 = norm2(d0);
-      if (r2 > r2max)
-	r2max = r2;
-      for(s=0; s<NSHIFT; s++) {
-	rvec_add(d0,shift[s],d);
-	r2 = norm2(d);
-	if (r2 < r2min) {
-	  r2min = r2;
-	  min_ind[0] = i;
-	  min_ind[1] = j;
-	}
-      }
-    }
-
-  *rmin = sqrt(r2min);
-  *rmax = sqrt(r2max);
->>>>>>> 90abdcf9
 }
 
 static void periodic_mindist_plot(const char *trxfn, const char *outfn,
